--- conflicted
+++ resolved
@@ -40,8 +40,6 @@
 -- Helper: deterministically choose a guard from a comparison token
 ------------------------------------------------------------------------
 
-<<<<<<< HEAD
-=======
 data Order : Set where below equal above : Order
 
 compare : Nat → Nat → Order
@@ -62,7 +60,6 @@
 compare-eq-above {suc _}   {zero}    refl = z≺s
 compare-eq-above {suc t}   {suc v}   p = s≺s (compare-eq-above {t} {v} p)
 
->>>>>>> 4b685cc5
 enforce : (threshold value : Nat) → VoxelGuard threshold value
 enforce zero      zero      = pivot refl
 enforce zero      (suc v)   = ascend z≺s
