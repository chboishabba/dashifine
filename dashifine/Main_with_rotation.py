"""Core rendering utilities for the Dashifine demos.

This module provides a minimal set of primitives used throughout the tests. It
offers simple geometric helpers, colour mapping utilities and a tiny demo
``main`` function which mirrors the behaviour of the stand‑alone patch module.
"""
from __future__ import annotations

import argparse
from pathlib import Path
from typing import Tuple, Dict, Any

import numpy as np
<<<<<<< HEAD
import hashlib
import re
=======
from matplotlib.colors import hsv_to_rgb
>>>>>>> 257d0037

# ------------------------------ basic primitives -----------------------------

def gelu(x: np.ndarray) -> np.ndarray:
    """Simple odd activation used in tests."""
    return np.tanh(x)


def orthonormalize(a: np.ndarray, b: np.ndarray, eps: float = 1e-8) -> Tuple[np.ndarray, np.ndarray]:
    """Orthonormalise vectors ``a`` and ``b`` with Gram–Schmidt."""
    a = a.astype(np.float32)
    b = b.astype(np.float32)
    a = a / (np.linalg.norm(a) + eps)
    b = b - np.dot(a, b) * a
    b = b / (np.linalg.norm(b) + eps)
    return a, b


<<<<<<< HEAD
def rotate_plane(
    o: np.ndarray,
    a: np.ndarray,
    b: np.ndarray,
    axis: np.ndarray,
    angle_deg: float,
) -> Tuple[np.ndarray, np.ndarray, np.ndarray]:
    """Rotate ``(o, a, b)`` around ``axis`` using :func:`rotate_plane_4d`."""

    return rotate_plane_4d(o, a, b, a, axis, angle_deg)


def rotate_plane_4d(
    o: np.ndarray,
    a: np.ndarray,
    b: np.ndarray,
    u: np.ndarray,
    v: np.ndarray,
    angle_deg: float,
) -> Tuple[np.ndarray, np.ndarray, np.ndarray]:
    """Rotate ``o``, ``a`` and ``b`` in the plane spanned by ``u`` and ``v``.

    The plane is defined by two (not necessarily normalised) vectors ``u`` and
    ``v``.  Any component of the inputs lying in this plane is rotated by
    ``angle_deg`` degrees while the orthogonal component is left unchanged.
    """
=======
def rotate_plane_4d(o: np.ndarray, a: np.ndarray, b: np.ndarray, u: np.ndarray, v: np.ndarray, angle_deg: float) -> Tuple[np.ndarray, np.ndarray, np.ndarray]:
    """Rotate ``o``, ``a`` and ``b`` in the plane spanned by ``u`` and ``v``."""
>>>>>>> 257d0037
    u, v = orthonormalize(u, v)
    angle = np.deg2rad(angle_deg)

    def _rotate(x: np.ndarray) -> np.ndarray:
        xu = np.dot(x, u)
        xv = np.dot(x, v)
        x_perp = x - xu * u - xv * v
        xr = xu * np.cos(angle) - xv * np.sin(angle)
        yr = xu * np.sin(angle) + xv * np.cos(angle)
        return x_perp + xr * u + yr * v

    return _rotate(o), _rotate(a), _rotate(b)


<<<<<<< HEAD
=======
def rotate_plane(o: np.ndarray, a: np.ndarray, b: np.ndarray, axis: np.ndarray, angle_deg: float) -> Tuple[np.ndarray, np.ndarray, np.ndarray]:
    """Backward compatible wrapper for :func:`rotate_plane_4d`."""
    return rotate_plane_4d(o, a, b, a, axis, angle_deg)

>>>>>>> 257d0037

# ----------------------------- colour utilities ------------------------------

def mix_cmy_to_rgb(weights: np.ndarray) -> np.ndarray:
    cmy = np.clip(weights[..., :3], 0.0, 1.0)
    k = np.clip(weights[..., 3:4], 0.0, 1.0)
    rgb = (1.0 - cmy) * (1.0 - k)
    return np.clip(rgb, 0.0, 1.0)


def density_to_alpha(density: np.ndarray, beta: float = 1.5) -> np.ndarray:
    density = np.clip(density, 0.0, 1.0)
    return np.power(density, beta)


def composite_rgb_alpha(rgb: np.ndarray, alpha: np.ndarray, bg: Tuple[float, float, float] = (1.0, 1.0, 1.0)) -> np.ndarray:
    bg_arr = np.asarray(bg, dtype=np.float32)
    return rgb * alpha[..., None] + bg_arr * (1.0 - alpha[..., None])


<<<<<<< HEAD
def lineage_hsv_from_address(addr_digits: str, base: int = 4) -> Tuple[float, float, float]:
    """Map a p-adic style address string to HSV components.

    The integer portion of ``addr_digits`` is interpreted as base-``p`` digits
    contributing fractional hue.  Any leading digits form a *prefix* which is
    hashed to provide a stable base hue.  An optional fractional part encodes
    depth, modulating saturation and value.

    Parameters
    ----------
    addr_digits:
        Address string of the form ``"<prefix><digits>[.<depth>]"``.
    base:
        Base ``p`` used to interpret the integer suffix.

    Returns
    -------
    tuple[float, float, float]
        Normalised ``(h, s, v)`` components.
    """

    if "." in addr_digits:
        addr_main, frac_part = addr_digits.split(".", 1)
    else:
        addr_main, frac_part = addr_digits, ""

    m = re.match(r"(\d*?)(\d+)$", addr_main)
    if m:
        prefix_digits, suffix_digits = m.group(1), m.group(2)
    else:
        prefix_digits, suffix_digits = "", addr_main

    if prefix_digits:
        h = hashlib.sha256(prefix_digits.encode("utf-8")).hexdigest()
        prefix_hue = int(h[:8], 16) / 0xFFFFFFFF
    else:
        prefix_hue = 0.0

    hue = prefix_hue
    for k, ch in enumerate(reversed(suffix_digits)):
        digit = min(int(ch), base - 1)
        hue += digit / (base ** (k + 1))
    hue %= 1.0

    depth = float(f"0.{frac_part}") if frac_part else 0.0
    saturation = np.clip(depth, 0.0, 1.0)
    value = 1.0 - 0.5 * depth
    return float(hue), float(saturation), float(value)


def eigen_palette(weights: np.ndarray) -> np.ndarray:
    """Placeholder eigen palette mapping to grayscale.

    Parameters
    ----------
    weights:
        Array of shape ``(..., C)`` containing class weights."""

def class_weights_to_rgba(
    class_weights: np.ndarray,
    density: np.ndarray,
    beta: float = 1.5,
) -> np.ndarray:
    """Map class weights and density to a composited RGB image.

    The first three channels of ``class_weights`` are interpreted as CMY
    contributions.  A zero ``K`` channel is appended and the result converted to
    RGB.  Opacity is computed as ``density ** beta`` and the RGB image is
    composited over a white background.

    Parameters
    ----------
    class_weights:
        Array of shape ``(H, W, C)`` with ``C >= 3`` containing per-class
        weights.
    density:
        Array of shape ``(H, W)`` giving normalised density ``rho_tilde``.
    beta:
        Exponent controlling opacity from density.

    Returns
    -------
    np.ndarray
        Composited RGB image in ``[0, 1]``.
    """

=======
def class_weights_to_rgba(class_weights: np.ndarray, density: np.ndarray, beta: float = 1.5) -> np.ndarray:
    """Map class weights and density to a composited RGB image."""
>>>>>>> 257d0037
    k = np.zeros(class_weights.shape[:2] + (1,), dtype=class_weights.dtype)
    weights = np.concatenate([class_weights[..., :3], k], axis=-1)
    rgb = mix_cmy_to_rgb(weights)
    alpha = density_to_alpha(density, beta)
    return composite_rgb_alpha(rgb, alpha)
<<<<<<< HEAD

=======
>>>>>>> 257d0037


# ---------------------------- p-adic visualisation ---------------------------

def p_adic_address_to_hue_saturation(addresses: np.ndarray, depth: np.ndarray, base: int = 2) -> Tuple[np.ndarray, np.ndarray]:
    """Map p-adic addresses to hue and depth to saturation."""
    addresses = addresses.astype(np.int64)
    depth = depth.astype(np.float32)
    if addresses.size == 0:
        return (
            np.empty_like(addresses, dtype=np.float32),
            np.empty_like(depth, dtype=np.float32),
        )

    max_power = int(np.ceil(np.log(addresses.max() + 1) / np.log(base)))
    hue = np.zeros_like(addresses, dtype=np.float32)
    for k in range(max_power):
        digit = (addresses // (base ** k)) % base
        hue += digit / (base ** (k + 1))

    saturation = (
        depth / (np.max(depth) + 1e-8) if np.any(depth) else np.zeros_like(depth)
    )
    return hue, saturation


def render(addresses: np.ndarray, depth: np.ndarray, *, palette: str = "gray", base: int = 2) -> np.ndarray:
    """Render an RGB image from ``addresses`` and ``depth``."""
    if palette == "p_adic":
        hue, sat = p_adic_address_to_hue_saturation(addresses, depth, base)
        hsv = np.stack([hue, sat, np.ones_like(hue)], axis=-1)
        return hsv_to_rgb(hsv)

    value = depth / (np.max(depth) + 1e-8) if np.any(depth) else np.zeros_like(depth)
    return np.stack([value, value, value], axis=-1)


<<<<<<< HEAD
def _field_density(
    res: int,
    *,
    centers: FieldCenters = CENTERS,
    beta: float = BETA,
) -> np.ndarray:
    """Evaluate the synthetic field on a ``res``×``res`` grid.

    Parameters
    ----------
    res:
        Resolution of the square grid to evaluate.
    centers:
        ``FieldCenters`` describing positions, falloff and weights of kernels.
    beta:
        Exponent for visibility normalisation.

    Returns
    -------
    np.ndarray
        Visibility ``alpha_vis`` derived from the normalised density.
    """

    mu, sigma, w = centers.mu, centers.sigma, centers.w

    # Generate grid coordinates in [-1, 1]
    lin = np.linspace(-1.0, 1.0, res, dtype=np.float32)
    X, Y = np.meshgrid(lin, lin, indexing="xy")
    pos = np.stack([X, Y], axis=-1)  # (res, res, 2)

    # Compute anisotropic distances r_i for each centre
    diff = pos[None, ...] - mu[:, None, None, :]  # (N, res, res, 2)
    ri = np.linalg.norm(diff / sigma[:, None, None, :], axis=-1)  # (N, res, res)

    # Initial kernel contributions and normalised density
    g = w[:, None, None] * gelu(1.0 - ri)
    rho = g.sum(axis=0)
    rho_tilde = (rho - rho.min()) / (rho.max() - rho.min() + 1e-8)

    # Mass-coupling via effective alpha
    alpha_eff = 1.0 / (1.0 + rho_tilde)
    g = w[:, None, None] * gelu(alpha_eff * (1.0 - ri))
    rho = g.sum(axis=0)

    # Normalise and compute visibility alpha
    rho_tilde = (rho - rho.min()) / (rho.max() - rho.min() + 1e-8)
    alpha_vis = rho_tilde ** beta
    return alpha_vis


def main(
    output_dir: str | Path,
    res_hi: int = 64,
    res_coarse: int = 16,
    num_rotated: int = 1,
    z0_steps: int = 1,
    w0_steps: int = 1,
    slopes: np.ndarray | None = None,
    opacity_exp: float = 1.5,
    palette: str = "cmy",
    centers: FieldCenters = CENTERS,
    beta: float = BETA,
) -> Dict[str, Any]:
    """Generate synthetic slices and return their file paths."""
    out_dir = Path(output_dir)
    out_dir.mkdir(parents=True, exist_ok=True)

    density = _field_density(res_coarse, centers=centers, beta=beta)
    density_path = out_dir / "coarse_density_map.png"
    plt.imsave(density_path, density, cmap="gray")

    origin_alpha = _field_density(res_hi, centers=centers, beta=beta)
    origin = np.dstack([origin_alpha] * 3)
    
    """Generate example slices and return their file paths"""
    out_dir = Path(output_dir)
    out_dir.mkdir(parents=True, exist_ok=True)
    # Generate coarse density for reference
    x = np.linspace(0.0, 1.0, res_coarse, dtype=np.float32)
    y = np.linspace(0.0, 1.0, res_coarse, dtype=np.float32)
    Xc, Yc = np.meshgrid(x, y)
    weights_coarse = np.stack([Xc, Yc, 1.0 - Xc, 0.5 * np.ones_like(Xc)], axis=-1)
    density = weights_coarse.mean(axis=-1)
    density_path = out_dir / "coarse_density_map.png"
    plt.imsave(density_path, density, cmap="gray")

    # High-resolution origin slice
    xh = np.linspace(0.0, 1.0, res_hi, dtype=np.float32)
    yh = np.linspace(0.0, 1.0, res_hi, dtype=np.float32)
    Xh, Yh = np.meshgrid(xh, yh)
    weights_hi = np.stack([Xh, Yh, 1.0 - Xh, 0.5 * np.ones_like(Xh)], axis=-1)
    if palette == "cmy":
        rgb = mix_cmy_to_rgb(weights_hi)
    elif palette == "eigen":
        rgb = eigen_palette(weights_hi)
    elif palette == "lineage":
        num_classes = weights_hi.shape[-1]
        palette_rgb = np.zeros((num_classes, 3), dtype=np.float32)
        for i in range(num_classes):
            h, s, v = lineage_hsv_from_address(str(i))
            palette_rgb[i] = hsv_to_rgb([h, s, v])
        weights_norm = weights_hi / (
            np.sum(weights_hi, axis=-1, keepdims=True) + 1e-8
        )
        rgb = weights_norm @ palette_rgb
    else:
        rgb = mix_cmy_to_rgb(weights_hi)
    density_hi = weights_hi.mean(axis=-1)
    alpha = density_to_alpha(density_hi, opacity_exp)
    origin = composite_rgb_alpha(rgb, alpha)
    
    """Generate placeholder slices and basic rendering data.

    Besides writing placeholder images to ``output_dir`` this function now
    computes per-pixel class weights using a randomly initialized class loading
    matrix.  The returned dictionary therefore includes the generated paths as
    well as ``density`` and ``class_weights`` arrays for further processing.    """

    out_dir = Path(output_dir)
    out_dir.mkdir(parents=True, exist_ok=True)

    density_path = out_dir / "coarse_density_map.png"
    origin_path = out_dir / "slice_origin.png"

    paths = {"origin": str(origin_path), "coarse_density": str(density_path)}

    # Generate rotated slices using 4D plane rotations
    o = np.zeros(4, dtype=np.float32)
    a = np.array([1.0, 0.0, 0.0, 0.0], dtype=np.float32)
    b = np.array([0.0, 1.0, 0.0, 0.0], dtype=np.float32)
    axis = np.array([0.0, 0.0, 1.0, 0.0], dtype=np.float32)

    # Generate origin and coarse density maps using the field evaluation
    coarse_points = sample_slice_image(o, a, b, res_coarse)
    density = np.mean(eval_field(coarse_points), axis=-1)
    plt.imsave(density_path, density, cmap="gray")

    origin_points = sample_slice_image(o, a, b, res_hi)
    origin_img = eval_field(origin_points)
    plt.imsave(origin_path, origin_img)

    # Define rotation plane and generate rotated slices
    rot_u = a + b
    rot_v = axis

    for i in range(num_rotated):
        angle = float(i) * 360.0 / max(num_rotated, 1)
        _o, _a, _b = rotate_plane_4d(o, a, b, rot_u, rot_v, angle)
        img_alpha = _field_density(res_hi, centers=centers, beta=beta)
        img = np.dstack([img_alpha] * 3)
        rgb_rot = np.rot90(rgb, k=i % 4, axes=(0, 1))
        alpha_rot = np.rot90(alpha, k=i % 4, axes=(0, 1))
        img = composite_rgb_alpha(rgb_rot, alpha_rot)

        _o, _a, _b = rotate_plane_4d(o, a, b, a, axis, angle)
        points = sample_slice_image(_o, _a, _b, res_hi)
        img = eval_field(points)
        rot_path = out_dir / f"slice_rot_{int(angle):+d}deg.png"
        plt.imsave(rot_path, img)
        paths[f"rot_{angle:+.1f}"] = str(rot_path)

    # ------------------------------------------------------------------
    # Simple class weight computation for each coarse pixel
    # ------------------------------------------------------------------
    xs, ys = np.meshgrid(
        np.linspace(-1.0, 1.0, res_coarse, dtype=np.float32),
        np.linspace(-1.0, 1.0, res_coarse, dtype=np.float32),
        indexing="ij",
    )
    g = np.stack([xs, ys], axis=-1).reshape(-1, 2)
    # Random class loading matrix ``V``
    num_classes = 3
    V = np.random.randn(num_classes, g.shape[-1]).astype(np.float32)
    F = g @ V.T
    F = F.reshape(res_coarse, res_coarse, num_classes)
=======
# ------------------------------ placeholder main ----------------------------
>>>>>>> 257d0037

def main(output_dir: str | Path, **_: Any) -> Dict[str, Any]:
    """Minimal entry point used in tests."""
    out = Path(output_dir)
    out.mkdir(parents=True, exist_ok=True)
    return {"paths": {}}


def _parse_args() -> argparse.Namespace:
    parser = argparse.ArgumentParser(description="Dashifine placeholder script")
    parser.add_argument("--output_dir", required=True)
<<<<<<< HEAD
    parser.add_argument("--res_hi", type=int, default=64)
    parser.add_argument("--res_coarse", type=int, default=16)
    parser.add_argument("--num_rotated", type=int, default=1)
    parser.add_argument("--opacity_exp", type=float, default=1.5)
    parser.add_argument(
        "--palette",
        type=str,
        default="cmy",
        choices=["cmy", "lineage", "eigen"],
        help="Colour palette for slice rendering ('cmy', 'lineage', or 'eigen')",
    )
=======
>>>>>>> 257d0037
    return parser.parse_args()


if __name__ == "main":  # pragma: no cover - defensive
    args = _parse_args()
    main(output_dir=args.output_dir)<|MERGE_RESOLUTION|>--- conflicted
+++ resolved
@@ -11,12 +11,9 @@
 from typing import Tuple, Dict, Any
 
 import numpy as np
-<<<<<<< HEAD
 import hashlib
 import re
-=======
 from matplotlib.colors import hsv_to_rgb
->>>>>>> 257d0037
 
 # ------------------------------ basic primitives -----------------------------
 
@@ -35,7 +32,6 @@
     return a, b
 
 
-<<<<<<< HEAD
 def rotate_plane(
     o: np.ndarray,
     a: np.ndarray,
@@ -62,10 +58,8 @@
     ``v``.  Any component of the inputs lying in this plane is rotated by
     ``angle_deg`` degrees while the orthogonal component is left unchanged.
     """
-=======
 def rotate_plane_4d(o: np.ndarray, a: np.ndarray, b: np.ndarray, u: np.ndarray, v: np.ndarray, angle_deg: float) -> Tuple[np.ndarray, np.ndarray, np.ndarray]:
     """Rotate ``o``, ``a`` and ``b`` in the plane spanned by ``u`` and ``v``."""
->>>>>>> 257d0037
     u, v = orthonormalize(u, v)
     angle = np.deg2rad(angle_deg)
 
@@ -80,13 +74,11 @@
     return _rotate(o), _rotate(a), _rotate(b)
 
 
-<<<<<<< HEAD
-=======
+
 def rotate_plane(o: np.ndarray, a: np.ndarray, b: np.ndarray, axis: np.ndarray, angle_deg: float) -> Tuple[np.ndarray, np.ndarray, np.ndarray]:
     """Backward compatible wrapper for :func:`rotate_plane_4d`."""
     return rotate_plane_4d(o, a, b, a, axis, angle_deg)
 
->>>>>>> 257d0037
 
 # ----------------------------- colour utilities ------------------------------
 
@@ -107,7 +99,6 @@
     return rgb * alpha[..., None] + bg_arr * (1.0 - alpha[..., None])
 
 
-<<<<<<< HEAD
 def lineage_hsv_from_address(addr_digits: str, base: int = 4) -> Tuple[float, float, float]:
     """Map a p-adic style address string to HSV components.
 
@@ -194,19 +185,21 @@
         Composited RGB image in ``[0, 1]``.
     """
 
-=======
+
 def class_weights_to_rgba(class_weights: np.ndarray, density: np.ndarray, beta: float = 1.5) -> np.ndarray:
     """Map class weights and density to a composited RGB image."""
->>>>>>> 257d0037
     k = np.zeros(class_weights.shape[:2] + (1,), dtype=class_weights.dtype)
     weights = np.concatenate([class_weights[..., :3], k], axis=-1)
     rgb = mix_cmy_to_rgb(weights)
     alpha = density_to_alpha(density, beta)
     return composite_rgb_alpha(rgb, alpha)
-<<<<<<< HEAD
-
-=======
->>>>>>> 257d0037
+
+
+def p_adic_address_to_hue_saturation(
+    addresses: np.ndarray, depth: np.ndarray, base: int = 2
+) -> Tuple[np.ndarray, np.ndarray]:
+    """Map p-adic addresses to hue and depth to saturation."""
+
 
 
 # ---------------------------- p-adic visualisation ---------------------------
@@ -244,7 +237,6 @@
     return np.stack([value, value, value], axis=-1)
 
 
-<<<<<<< HEAD
 def _field_density(
     res: int,
     *,
@@ -420,9 +412,15 @@
     V = np.random.randn(num_classes, g.shape[-1]).astype(np.float32)
     F = g @ V.T
     F = F.reshape(res_coarse, res_coarse, num_classes)
-=======
+
+    # Per-pixel temperature from score margins followed by softmax.
+    tau = np.apply_along_axis(temperature_from_margin, -1, F)[..., None]
+    class_weights = softmax(F / tau, axis=-1)
+    class_img = class_weights_to_rgba(class_weights, density, opacity_exp)
+    class_path = out_dir / "class_weights_composite.png"
+    plt.imsave(class_path, class_img)
+    paths["class_weights"] = str(class_path)
 # ------------------------------ placeholder main ----------------------------
->>>>>>> 257d0037
 
 def main(output_dir: str | Path, **_: Any) -> Dict[str, Any]:
     """Minimal entry point used in tests."""
@@ -434,7 +432,6 @@
 def _parse_args() -> argparse.Namespace:
     parser = argparse.ArgumentParser(description="Dashifine placeholder script")
     parser.add_argument("--output_dir", required=True)
-<<<<<<< HEAD
     parser.add_argument("--res_hi", type=int, default=64)
     parser.add_argument("--res_coarse", type=int, default=16)
     parser.add_argument("--num_rotated", type=int, default=1)
@@ -446,8 +443,7 @@
         choices=["cmy", "lineage", "eigen"],
         help="Colour palette for slice rendering ('cmy', 'lineage', or 'eigen')",
     )
-=======
->>>>>>> 257d0037
+
     return parser.parse_args()
 
 
