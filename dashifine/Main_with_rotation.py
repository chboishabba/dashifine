--- conflicted
+++ resolved
@@ -33,15 +33,12 @@
 
 import argparse
 from pathlib import Path
-<<<<<<< HEAD
 from typing import Tuple, Dict, Any, List
 from dataclasses import dataclass
-=======
 from typing import Tuple, Dict, Any
 from dataclasses import dataclass
 from typing import Any, Dict, Tuple
 from typing import Any, Dict, Iterable, List, Tuple
->>>>>>> f3b6c152
 
 import numpy as np
 import hashlib
@@ -96,7 +93,6 @@
     return np.tanh(x)
 
 
-<<<<<<< HEAD
 
 @dataclass
 class FieldCenters:
@@ -113,7 +109,6 @@
     w=np.ones(1, dtype=np.float32),
 )
 
-=======
 # A few hard coded centres used by tests
 # Default centres used for examples and tests.  The ``z`` and ``w`` coordinates
 # are zero so that :func:`_field_density` can project them to the ``x``/``y``
@@ -164,7 +159,6 @@
     sorted_scores = np.sort(F_i)
     margin = sorted_scores[-1] - sorted_scores[-2]
     return 1.0 + np.exp(-margin)
->>>>>>> f3b6c152
 # ------------------------------ basic primitives -----------------------------
 
 def gelu(x: np.ndarray) -> np.ndarray:
