<<<<<<< HEAD
"""Dashifine demo utilities.

This module contains a tiny synthetic 4D field along with a number of helper
functions used throughout the tests.  The implementation is intentionally small
and is not meant to be a feature complete renderer – many of the operations are
simple placeholders that nevertheless exercise the control flow of the real
project.

The script can also be executed directly to generate a couple of example images
showcasing the different colour palettes.
"""

=======
"""Dashifine slice renderer with simple 4‑D geometry utilities.

This module exposes a small set of functions that are exercised by the unit
tests.  Only a toy procedural field is implemented – enough to verify that the
geometry helpers behave correctly and that successive rotations lead to
distinct images.
"""

"""Core rendering utilities for the Dashifine demos.

This module provides a minimal set of primitives used throughout the tests. It
offers simple geometric helpers, colour mapping utilities and a tiny demo
``main`` function which mirrors the behaviour of the stand‑alone patch module.
"""
>>>>>>> 84e176f1
from __future__ import annotations

import argparse
from pathlib import Path
<<<<<<< HEAD
from typing import Any, Dict, Tuple
=======
from typing import Any, Dict, Iterable, List, Tuple
>>>>>>> 84e176f1

import numpy as np
import hashlib
import re
from matplotlib.colors import hsv_to_rgb


# ---------------------------------------------------------------------------
# Basic maths helpers


# ---------------------------------------------------------------------------
# Basic data structures
# ---------------------------------------------------------------------------


@dataclass
class FieldCenters:
    """Parameterisation of anisotropic radial basis functions in 4D."""

    mu: np.ndarray
    """Centre positions with shape ``(N, 4)``."""

    sigma: np.ndarray
    """Per-axis standard deviations for anisotropic falloff, shape ``(N, 4)``."""
<<<<<<< HEAD
=======

def gelu(x: np.ndarray) -> np.ndarray:
    """Simple odd activation used in tests."""
>>>>>>> 84e176f1

    return np.tanh(x)


<<<<<<< HEAD
# A few hard coded centres used by tests
=======
# Default centres used for examples and tests.  The ``z`` and ``w`` coordinates
# are zero so that :func:`_field_density` can project them to the ``x``/``y``
# plane without additional parameters.
>>>>>>> 84e176f1
CENTERS = FieldCenters(
    mu=np.array(
        [
            [0.0, 0.0, 0.0, 0.0],
<<<<<<< HEAD
            [0.5, 0.5, 0.0, 0.0],
            [-0.5, 0.25, 0.0, 0.0],
=======
            [0.8, 0.0, 0.0, 0.0],
            [0.0, 0.8, 0.0, 0.0],
>>>>>>> 84e176f1
        ],
        dtype=np.float32,
    ),
    sigma=np.array(
        [
<<<<<<< HEAD
            [0.3, 0.3, 0.3, 0.3],
            [0.25, 0.25, 0.25, 0.25],
            [0.35, 0.35, 0.35, 0.35],
=======
            [0.6, 0.6, 0.6, 0.6],
            [0.4, 0.7, 0.6, 0.6],
            [0.6, 0.4, 0.6, 0.6],
>>>>>>> 84e176f1
        ],
        dtype=np.float32,
    ),
    w=np.array([1.0, 0.8, 0.9], dtype=np.float32),
)

<<<<<<< HEAD
# Exponent used when converting density to opacity
BETA = 1.5


# ---------------------------------------------------------------------------
# Small maths helpers
# ---------------------------------------------------------------------------
=======
def softmax(x: np.ndarray, axis: int = -1) -> np.ndarray:
    """Numerically stable softmax."""

    x_max = np.max(x, axis=axis, keepdims=True)
    e = np.exp(x - x_max)
    return e / np.sum(e, axis=axis, keepdims=True)
>>>>>>> 84e176f1


def temperature_from_margin(F_i: np.ndarray) -> float:
    """Temperature schedule used for class weighting."""

    sorted_scores = np.sort(F_i)
    margin = sorted_scores[-1] - sorted_scores[-2]
    return 1.0 + np.exp(-margin)
# ------------------------------ basic primitives -----------------------------

def gelu(x: np.ndarray) -> np.ndarray:
<<<<<<< HEAD
    """Light‑weight GELU approximation used in a few tests."""

=======
    """Simple odd activation used in tests."""
>>>>>>> 84e176f1
    return np.tanh(x)


def field_and_classes(
    points4: np.ndarray,
    centers: FieldCenters,
    V: np.ndarray,
    rho_eps: float = 1e-6,
) -> Tuple[np.ndarray, np.ndarray]:
    """Evaluate density and class scores for 4D ``points4``.

    Parameters
    ----------
    points4:
        Array of shape ``(HW, 4)`` containing 4D sample positions.
    centers:
        ``FieldCenters`` describing kernel centres, anisotropy and weights.
    V:
        Class loading matrix of shape ``(C, N)``.
    rho_eps:
        Small constant to avoid division by zero when normalising ``rho``.

    Returns
    -------
    tuple[np.ndarray, np.ndarray]
        Total density ``rho`` with shape ``(HW,)`` and class scores ``F`` with
        shape ``(HW, C)``.
    """

    mu, sigma, w = centers.mu, centers.sigma, centers.w

    # Anisotropic distances r_i = ||(p - mu_i) / sigma_i||
    diff = points4[:, None, :] - mu[None, :, :]  # (HW, N, 4)
    ri = np.linalg.norm(diff / (sigma[None, :, :] + 1e-8), axis=-1)  # (HW, N)
def orthonormalize(a: np.ndarray, b: np.ndarray, eps: float = 1e-8) -> Tuple[np.ndarray, np.ndarray]:
<<<<<<< HEAD
    """Orthonormalise vectors ``a`` and ``b`` using Gram–Schmidt."""

=======
    """Orthonormalise ``a`` and ``b`` using Gram–Schmidt."""

    """Orthonormalise vectors ``a`` and ``b`` with Gram–Schmidt."""
>>>>>>> 84e176f1
    a = a.astype(np.float32)
    b = b.astype(np.float32)
    a = a / (np.linalg.norm(a) + eps)
    b = b - np.dot(a, b) * a
    b = b / (np.linalg.norm(b) + eps)
    return a, b


<<<<<<< HEAD
=======
# ---------------------------------------------------------------------------
# 4‑D rotation and sampling utilities
def rotate_plane(
    o: np.ndarray,
    a: np.ndarray,
    b: np.ndarray,
    axis: np.ndarray,
    angle_deg: float,
) -> Tuple[np.ndarray, np.ndarray, np.ndarray]:
    """Rotate ``(o, a, b)`` around ``axis`` using :func:`rotate_plane_4d`."""

    # Pass 1: provisional alpha=1 to estimate rho_tilde
    g = w[None, :] * gelu(1.0 - ri)
    rho = np.sum(g, axis=1)
    rho_tilde = rho / (np.max(rho) + rho_eps)

    # Pass 2: mass-coupled sharpness via alpha_eff(rho_tilde)
    alpha_eff = 1.0 / (1.0 + rho_tilde)  # (HW,)
    g = w[None, :] * gelu(alpha_eff[:, None] * (1.0 - ri))

    rho = np.sum(g, axis=1)
    F = g @ V.T
    return rho, F


def orthonormalize(a: np.ndarray, b: np.ndarray, eps: float = 1e-8) -> Tuple[np.ndarray, np.ndarray]:
    """Orthonormalize vectors ``a`` and ``b`` with Gram-Schmidt."""
    a = a.astype(np.float32)
    b = b.astype(np.float32)
    a = a / (np.linalg.norm(a) + eps)
    b = b - np.dot(a, b) * a
    b = b / (np.linalg.norm(b) + eps)
    return a, b
>>>>>>> 84e176f1
def rotate_plane_4d(
    o: np.ndarray,
    a: np.ndarray,
    b: np.ndarray,
    u: np.ndarray,
    v: np.ndarray,
    angle_deg: float,
) -> Tuple[np.ndarray, np.ndarray, np.ndarray]:
    """Rotate ``o``, ``a`` and ``b`` in the plane spanned by ``u`` and ``v``."""

<<<<<<< HEAD
    u, v = orthonormalize(u, v)
    theta = np.deg2rad(angle_deg)
=======
    ``u`` and ``v`` need not be normalised; they simply define the rotation
    plane.  Components of the inputs that lie in this plane are rotated by
    ``angle_deg`` degrees while orthogonal components remain unchanged.
    """

def rotate_plane_4d(o: np.ndarray, a: np.ndarray, b: np.ndarray, u: np.ndarray, v: np.ndarray, angle_deg: float) -> Tuple[np.ndarray, np.ndarray, np.ndarray]:
    """Rotate ``o``, ``a`` and ``b`` in the plane spanned by ``u`` and ``v``."""
    u, v = orthonormalize(u, v)
    ang = np.deg2rad(angle_deg)
>>>>>>> 84e176f1

    def _rot(x: np.ndarray) -> np.ndarray:
        xu = np.dot(x, u)
        xv = np.dot(x, v)
        x_perp = x - xu * u - xv * v
<<<<<<< HEAD
        xr = xu * np.cos(theta) - xv * np.sin(theta)
        yr = xu * np.sin(theta) + xv * np.cos(theta)
=======
        xr = xu * np.cos(ang) - xv * np.sin(ang)
        yr = xu * np.sin(ang) + xv * np.cos(ang)
>>>>>>> 84e176f1
        return x_perp + xr * u + yr * v

    return _rot(o), _rot(a), _rot(b)


def rotate_plane(
    o: np.ndarray, a: np.ndarray, b: np.ndarray, axis: np.ndarray, angle_deg: float
) -> Tuple[np.ndarray, np.ndarray, np.ndarray]:
<<<<<<< HEAD
    """Backward‑compatible wrapper using ``a`` and ``axis`` as rotation plane."""

    return rotate_plane_4d(o, a, b, a, axis, angle_deg)


# ---------------------------------------------------------------------------
# Slice sampling and simple field evaluation
# ---------------------------------------------------------------------------
=======
    """Backward compatible wrapper around :func:`rotate_plane_4d`.

    The previous API expected a single rotation ``axis``.  We use ``a`` together
    with ``axis`` to define the rotation plane and delegate to
    :func:`rotate_plane_4d`.
    """

    return rotate_plane_4d(o, a, b, a, axis, angle_deg)


def sample_slice_points(
    H: int, W: int, origin4: np.ndarray, a4: np.ndarray, b4: np.ndarray
) -> np.ndarray:
    """Map a ``H×W`` pixel grid to 4‑D positions.

    The slice is centred on ``origin4`` with basis vectors ``a4`` and ``b4``
    spanning the pixel grid in the range ``[-1, 1]`` along each axis.
    """

    xs = np.linspace(-1.0, 1.0, W, dtype=np.float32)
    ys = np.linspace(-1.0, 1.0, H, dtype=np.float32)
    grid_x, grid_y = np.meshgrid(xs, ys)
    pts = (
        origin4[None, :]
        + grid_x.reshape(-1, 1) * a4[None, :]
        + grid_y.reshape(-1, 1) * b4[None, :]
    )
    return pts


# ---------------------------------------------------------------------------
# Field evaluation

>>>>>>> 84e176f1

@dataclass
class Center:
    mu: np.ndarray
    sigma: np.ndarray
    w: float

<<<<<<< HEAD
def sample_slice_image(o: np.ndarray, a: np.ndarray, b: np.ndarray, res: int) -> np.ndarray:
    """Map pixel coordinates of a slice image to 4D positions."""

    xs = np.linspace(-0.5, 0.5, res, endpoint=False, dtype=np.float32) + 0.5 / res
    ys = np.linspace(-0.5, 0.5, res, endpoint=False, dtype=np.float32) + 0.5 / res
    grid_x, grid_y = np.meshgrid(xs, ys, indexing="xy")
    points = o + grid_x[..., None] * a + grid_y[..., None] * b
    return points.astype(np.float32)
=======

def alpha_eff(
    rho_tilde: np.ndarray, a_min: float = 0.6, a_max: float = 2.2, lam: float = 1.0, eta: float = 0.7
) -> np.ndarray:
    t = np.clip(rho_tilde, 0.0, 1.0) ** eta
    return (1 - lam * t) * a_min + lam * t * a_max

>>>>>>> 84e176f1

def field_and_classes(
    points4: np.ndarray, centers: Iterable[Center], V: np.ndarray, rho_eps: float = 1e-6
) -> Tuple[np.ndarray, np.ndarray]:
    """Evaluate the toy field and class scores at 4‑D positions."""

<<<<<<< HEAD
def eval_field(points: np.ndarray) -> np.ndarray:
    """Evaluate a simple CMYK‑style field at 4D ``points``."""

    centers = np.eye(4, dtype=np.float32)
    dists = np.linalg.norm(points[..., None, :] - centers[None, None, :, :], axis=-1)
    cmyk = gelu(1.0 - dists)
    rgb = 1.0 - cmyk[..., :3]
    return np.clip(rgb, 0.0, 1.0)
=======
    pts = points4.astype(np.float32)
    centers_list = list(centers)
    N = len(centers_list)
    HW = pts.shape[0]

    g = np.zeros((HW, N), dtype=np.float32)
    for j, c in enumerate(centers_list):
        r = np.linalg.norm((pts - c.mu) / (c.sigma + 1e-8), axis=1)
        g[:, j] = c.w * gelu(1.0 - r)
    g = np.maximum(g, 0.0)
>>>>>>> 84e176f1

    rho = np.sum(g, axis=1)
    rho_tilde = rho / (np.max(rho) + rho_eps)

<<<<<<< HEAD
def temperature_from_margin(F_i: np.ndarray) -> float:
    """Compute a softmax temperature from the score margin of a pixel."""
=======
    g2 = np.zeros_like(g)
    a_eff = alpha_eff(rho_tilde)
    for j, c in enumerate(centers_list):
        r = np.linalg.norm((pts - c.mu) / (c.sigma + 1e-8), axis=1)
        g2[:, j] = c.w * gelu(a_eff * (1.0 - r))
    g2 = np.maximum(g2, 0.0)

    F = g2 @ V.T
    rho_final = np.sum(g2, axis=1)
    return rho_final, F

>>>>>>> 84e176f1

# ---------------------------------------------------------------------------
# Colour utilities


<<<<<<< HEAD
def softmax(x: np.ndarray, axis: int = -1) -> np.ndarray:
    x_max = np.max(x, axis=axis, keepdims=True)
    e = np.exp(x - x_max)
    return e / np.sum(e, axis=axis, keepdims=True)
=======
    """Backward compatible wrapper around :func:`rotate_plane_4d`."""
>>>>>>> 84e176f1

def rotate_plane(o: np.ndarray, a: np.ndarray, b: np.ndarray, axis: np.ndarray, angle_deg: float) -> Tuple[np.ndarray, np.ndarray, np.ndarray]:
    """Backward compatible wrapper for :func:`rotate_plane_4d`."""
    return rotate_plane_4d(o, a, b, a, axis, angle_deg)

<<<<<<< HEAD
def mix_cmy_to_rgb(weights: np.ndarray) -> np.ndarray:
    """Mix CMY(K) weights to RGB."""

=======

# ----------------------------- colour utilities ------------------------------

def mix_cmy_to_rgb(weights: np.ndarray) -> np.ndarray:
>>>>>>> 84e176f1
    cmy = np.clip(weights[..., :3], 0.0, 1.0)
    k = np.clip(weights[..., 3:4], 0.0, 1.0)
    rgb = (1.0 - cmy) * (1.0 - k)
    return np.clip(rgb, 0.0, 1.0)


<<<<<<< HEAD
def density_to_alpha(density: np.ndarray, beta: float = BETA) -> np.ndarray:
=======
def density_to_alpha(density: np.ndarray, beta: float = 1.5) -> np.ndarray:
>>>>>>> 84e176f1
    density = np.clip(density, 0.0, 1.0)
    return np.power(density, beta)


def composite_rgb_alpha(
<<<<<<< HEAD
    rgb: np.ndarray,
    alpha: np.ndarray,
    bg: Tuple[float, float, float] = (1.0, 1.0, 1.0),
) -> np.ndarray:
    """Composite an RGB image against ``bg`` using the supplied alpha."""

=======
    rgb: np.ndarray, alpha: np.ndarray, bg: Tuple[float, float, float] = (1.0, 1.0, 1.0)
) -> np.ndarray:

def composite_rgb_alpha(rgb: np.ndarray, alpha: np.ndarray, bg: Tuple[float, float, float] = (1.0, 1.0, 1.0)) -> np.ndarray:
>>>>>>> 84e176f1
    bg_arr = np.asarray(bg, dtype=np.float32)
    return rgb * alpha[..., None] + bg_arr * (1.0 - alpha[..., None])


<<<<<<< HEAD
# ---------------------------------------------------------------------------
# Colour palettes
# ---------------------------------------------------------------------------


def lineage_hue_from_address(addr: str) -> float:
    """Return a deterministic hue in ``[0, 1]`` for ``addr``.

    The current implementation hashes the address string and uses the hash to
    generate a stable hue.  The exact mapping is unimportant for the tests – it
    merely needs to be deterministic.
    """

    h = hash(addr) & 0xFFFFFFFF
    return (h / 0xFFFFFFFF) % 1.0
=======

def lineage_hsv_from_address(addr_digits: str, base: int = 4) -> Tuple[float, float, float]:
    """Map a p-adic style address string to HSV components.

    The integer portion of ``addr_digits`` is interpreted as base-``p`` digits
    contributing fractional hue.  Any leading digits form a *prefix* which is
    hashed to provide a stable base hue.  An optional fractional part encodes
    depth, modulating saturation and value.

    Parameters
    ----------
    addr_digits:
        Address string of the form ``"<prefix><digits>[.<depth>]"``.
    base:
        Base ``p`` used to interpret the integer suffix.

    Returns
    -------
    tuple[float, float, float]
        Normalised ``(h, s, v)`` components.
    """

    if "." in addr_digits:
        addr_main, frac_part = addr_digits.split(".", 1)
    else:
        addr_main, frac_part = addr_digits, ""

    m = re.match(r"(\d*?)(\d+)$", addr_main)
    if m:
        prefix_digits, suffix_digits = m.group(1), m.group(2)
    else:
        prefix_digits, suffix_digits = "", addr_main

    if prefix_digits:
        h = hashlib.sha256(prefix_digits.encode("utf-8")).hexdigest()
        prefix_hue = int(h[:8], 16) / 0xFFFFFFFF
    else:
        prefix_hue = 0.0

    hue = prefix_hue
    for k, ch in enumerate(reversed(suffix_digits)):
        digit = min(int(ch), base - 1)
        hue += digit / (base ** (k + 1))
    hue %= 1.0

    depth = float(f"0.{frac_part}") if frac_part else 0.0
    saturation = np.clip(depth, 0.0, 1.0)
    value = 1.0 - 0.5 * depth
    return float(hue), float(saturation), float(value)
>>>>>>> 84e176f1


def eigen_palette(W: np.ndarray) -> np.ndarray:
    """Project class weights to their first three principal components."""

    if W.ndim == 3:
        flat = W.reshape(-1, W.shape[-1])
    else:
        flat = W
    if flat.size == 0:
        return np.zeros((flat.shape[0], 3), dtype=np.float32)

    Wc = flat - np.mean(flat, axis=0, keepdims=True)
    _, _, Vt = np.linalg.svd(Wc, full_matrices=False)
    proj = Wc @ Vt[:3].T
    if proj.shape[1] < 3:
        proj = np.pad(proj, ((0, 0), (0, 3 - proj.shape[1])), mode="constant")
    mn = proj.min(axis=0, keepdims=True)
    mx = proj.max(axis=0, keepdims=True)
    denom = np.where(mx - mn > 1e-8, mx - mn, 1.0)
    rgb = (proj - mn) / denom
    return np.clip(rgb, 0.0, 1.0)


def class_weights_to_rgba(
<<<<<<< HEAD
    class_weights: np.ndarray,
    density: np.ndarray,
    beta: float = BETA,
) -> np.ndarray:
    """Convert class weights to an RGB image composited on white."""
=======
    class_weights: np.ndarray, density: np.ndarray, beta: float = 1.5
) -> np.ndarray:

    """Map class weights and density to a composited RGB image.

    The first three channels of ``class_weights`` are interpreted as CMY
    contributions.  A zero ``K`` channel is appended and the result converted to
    RGB.  Opacity is computed as ``density ** beta`` and the RGB image is
    composited over a white background.

    Parameters
    ----------
    class_weights:
        Array of shape ``(H, W, C)`` with ``C >= 3`` containing per-class
        weights.
    density:
        Array of shape ``(H, W)`` giving normalised density ``rho_tilde``.
    beta:
        Exponent controlling opacity from density.

    Returns
    -------
    np.ndarray
        Composited RGB image in ``[0, 1]``.
    """


>>>>>>> 84e176f1

def class_weights_to_rgba(class_weights: np.ndarray, density: np.ndarray, beta: float = 1.5) -> np.ndarray:
    """Map class weights and density to a composited RGB image."""
    k = np.zeros(class_weights.shape[:2] + (1,), dtype=class_weights.dtype)
    cmyk = np.concatenate([class_weights[..., :3], k], axis=-1)
    rgb = mix_cmy_to_rgb(cmyk)
    alpha = density_to_alpha(density, beta)
    return composite_rgb_alpha(rgb, alpha)
<<<<<<< HEAD


# ---------------------------------------------------------------------------
# P‑adic helper used by a couple of tests
# ---------------------------------------------------------------------------
=======
>>>>>>> 84e176f1


def p_adic_address_to_hue_saturation(
    addresses: np.ndarray,
    depth: np.ndarray,
    base: int = 2,
) -> Tuple[np.ndarray, np.ndarray]:
<<<<<<< HEAD
    """Map p‑adic addresses to hue and depth to saturation."""
=======

    """Map p-adic addresses to hue and depth to saturation."""


>>>>>>> 84e176f1

# ---------------------------- p-adic visualisation ---------------------------

def p_adic_address_to_hue_saturation(addresses: np.ndarray, depth: np.ndarray, base: int = 2) -> Tuple[np.ndarray, np.ndarray]:
    """Map p-adic addresses to hue and depth to saturation."""
    addresses = addresses.astype(np.int64)
    depth = depth.astype(np.float32)
    if addresses.size == 0:
        return (
            np.empty_like(addresses, dtype=np.float32),
            np.empty_like(depth, dtype=np.float32),
        )

    max_power = int(np.ceil(np.log(addresses.max() + 1) / np.log(base))) if np.any(addresses) else 1
    hue = np.zeros_like(addresses, dtype=np.float32)
    for k in range(max_power):
        digit = (addresses // (base ** k)) % base
        hue += digit / (base ** (k + 1))

    saturation = (
        depth / (np.max(depth) + 1e-8) if np.any(depth) else np.zeros_like(depth)
    )
    return hue, saturation


def render(
    addresses: np.ndarray,
    depth: np.ndarray,
    *,
    palette: str = "gray",
    base: int = 2,
) -> np.ndarray:
<<<<<<< HEAD
    """Render an RGB image from ``addresses`` and ``depth``."""

=======
def render(addresses: np.ndarray, depth: np.ndarray, *, palette: str = "gray", base: int = 2) -> np.ndarray:
    """Render an RGB image from ``addresses`` and ``depth``."""
>>>>>>> 84e176f1
    if palette == "p_adic":
        hue, sat = p_adic_address_to_hue_saturation(addresses, depth, base=base)
        hsv = np.stack([hue, sat, np.ones_like(hue)], axis=-1)
        return hsv_to_rgb(hsv)

    # default grayscale based on normalised depth
    depth_n = depth / (np.max(depth) + 1e-8) if np.any(depth) else depth
    return np.stack([depth_n] * 3, axis=-1)


# ---------------------------------------------------------------------------
<<<<<<< HEAD
# Slice rendering with palette selection
# ---------------------------------------------------------------------------


def render_slice(
    H: int,
    W: int,
    origin4: np.ndarray,
    a4: np.ndarray,
    b4: np.ndarray,
    centers: Any,
    V: np.ndarray,
    palette: str = "cmy",
) -> Tuple[np.ndarray, np.ndarray]:
    """Render a coloured slice using one of several palettes.

    The implementation is intentionally simple: the returned colours do not
    attempt to represent the underlying field faithfully but they allow the
    tests to exercise the palette selection logic.
    """

    x = np.linspace(0.0, 1.0, W, dtype=np.float32)
    y = np.linspace(0.0, 1.0, H, dtype=np.float32)
    X, Y = np.meshgrid(x, y)
    weights = np.stack([X, Y, 1.0 - X, 0.5 * np.ones_like(X)], axis=-1)

    if palette.lower() == "eigen":
        rgb = eigen_palette(weights).reshape(H, W, 3)
    elif palette.lower() == "lineage":
        top = np.argmax(weights, axis=-1)
        hsv = np.zeros((H, W, 3), dtype=np.float32)
        for i in range(H):
            for j in range(W):
                hue = lineage_hue_from_address(str(int(top[i, j])))
                hsv[i, j] = [hue, 1.0, 1.0]
        rgb = hsv_to_rgb(hsv)
    else:  # default CMY
        rgb = mix_cmy_to_rgb(weights)

    density = weights.mean(axis=-1)
    alpha = density_to_alpha(density, BETA)
    return rgb, alpha


# ---------------------------------------------------------------------------
# Minimal field density and main demo entry point
# ---------------------------------------------------------------------------


def _field_density(res: int, centers: FieldCenters = CENTERS, beta: float = BETA) -> np.ndarray:
    """Evaluate the synthetic field on a ``res``×``res`` grid."""

    mu, sigma, w = centers.mu, centers.sigma, centers.w

    lin = np.linspace(-1.0, 1.0, res, dtype=np.float32)
    X, Y = np.meshgrid(lin, lin, indexing="xy")
    pos = np.stack([X, Y, np.zeros_like(X), np.zeros_like(X)], axis=-1)

    diff = pos[None, ...] - mu[:, None, None, :]
    ri = np.linalg.norm(diff / sigma[:, None, None, :], axis=-1)

    g = w[:, None, None] * gelu(1.0 - ri)
    rho = g.sum(axis=0)
    rho_tilde = (rho - rho.min()) / (rho.max() - rho.min() + 1e-8)
    alpha_vis = rho_tilde ** beta
    return alpha_vis
=======
# Rendering pipeline


def _demo_centers() -> Tuple[List[Center], np.ndarray]:
    mus = np.array(
        [
            [0.0, 0.0, 0.0, 0.0],
            [0.8, 0.2, 0.5, 0.0],
            [-0.4, 0.8, -0.5, 0.0],
        ],
        dtype=np.float32,
    )
    sigmas = np.full_like(mus, 1.0, dtype=np.float32)
    weights = np.array([1.0, 0.9, 0.8], dtype=np.float32)

    centers: List[Center] = []
    for mu, sigma, w in zip(mus, sigmas, weights):
        centers.append(Center(mu=mu, sigma=sigma, w=float(w)))
    # Compute anisotropic distances r_i for each centre
    diff = pos[None, ...] - mu[:, None, None, :2]  # (N, res, res, 2)
    ri = np.linalg.norm(diff / sigma[:, None, None, :2], axis=-1)  # (N, res, res)

    V = np.eye(3, len(centers), dtype=np.float32)  # map centres to CMY
    return centers, V


def render_slice(
    res: int,
    origin4: np.ndarray,
    a4: np.ndarray,
    b4: np.ndarray,
    centers: List[Center],
    V: np.ndarray,
) -> np.ndarray:
    pts = sample_slice_points(res, res, origin4, a4, b4)
    rho, F = field_and_classes(pts, centers, V)
    weights = np.zeros_like(F)
    for i in range(F.shape[0]):
        tau = temperature_from_margin(F[i])
        weights[i] = softmax(F[i] / tau, axis=0)
    rgb = class_weights_to_rgba(
        weights.reshape(res, res, -1), rho.reshape(res, res)
    )
    return rgb
>>>>>>> 84e176f1


def main(
    output_dir: str | Path,
    res_hi: int = 128,
    res_coarse: int = 32,
    num_rotated: int = 4,
    z0_steps: int = 1,
    w0_steps: int = 1,
    slopes: np.ndarray | None = None,
<<<<<<< HEAD
    opacity_exp: float = BETA,
    palette: str = "cmy",
    centers: FieldCenters = CENTERS,
    beta: float = BETA,
=======
>>>>>>> 84e176f1
) -> Dict[str, Any]:
    """Render a small set of slices and return their file paths."""
    """Generate synthetic slices and return their file paths."""

    out_dir = Path(output_dir)
    out_dir.mkdir(parents=True, exist_ok=True)

    density = _field_density(res_coarse, centers=centers, beta=beta)
    density_path = out_dir / "coarse_density_map.png"
    plt.imsave(density_path, density, cmap="gray")

<<<<<<< HEAD
    # High‑resolution origin slice using the requested palette
    rgb, alpha = render_slice(res_hi, res_hi, np.zeros(4, dtype=np.float32), np.eye(4)[0], np.eye(4)[1], centers, np.eye(3), palette)
    origin = composite_rgb_alpha(rgb, alpha)
    origin_path = out_dir / "slice_origin.png"
    plt.imsave(origin_path, origin)

    paths = {"origin": str(origin_path), "coarse_density": str(density_path)}
    return {"paths": paths}


# ---------------------------------------------------------------------------
# Command line interface
# ---------------------------------------------------------------------------
=======
    origin_alpha = _field_density(res_hi, centers=centers, beta=beta)
    origin = np.dstack([origin_alpha] * 3)
    
    """Generate example slices and return their file paths"""
    out_dir = Path(output_dir)
    out_dir.mkdir(parents=True, exist_ok=True)
    # Generate coarse density for reference
    x = np.linspace(0.0, 1.0, res_coarse, dtype=np.float32)
    y = np.linspace(0.0, 1.0, res_coarse, dtype=np.float32)
    Xc, Yc = np.meshgrid(x, y)
    weights_coarse = np.stack([Xc, Yc, 1.0 - Xc, 0.5 * np.ones_like(Xc)], axis=-1)
    density = weights_coarse.mean(axis=-1)
    density_path = out_dir / "coarse_density_map.png"
    plt.imsave(density_path, density, cmap="gray")

    # High-resolution origin slice
    xh = np.linspace(0.0, 1.0, res_hi, dtype=np.float32)
    yh = np.linspace(0.0, 1.0, res_hi, dtype=np.float32)
    Xh, Yh = np.meshgrid(xh, yh)
    weights_hi = np.stack([Xh, Yh, 1.0 - Xh, 0.5 * np.ones_like(Xh)], axis=-1)
    if palette == "cmy":
        rgb = mix_cmy_to_rgb(weights_hi)
    elif palette == "eigen":
        rgb = eigen_palette(weights_hi)
    elif palette == "lineage":
        num_classes = weights_hi.shape[-1]
        palette_rgb = np.zeros((num_classes, 3), dtype=np.float32)
        for i in range(num_classes):
            h, s, v = lineage_hsv_from_address(str(i))
            palette_rgb[i] = hsv_to_rgb([h, s, v])
        weights_norm = weights_hi / (
            np.sum(weights_hi, axis=-1, keepdims=True) + 1e-8
        )
        rgb = weights_norm @ palette_rgb
    else:
        rgb = mix_cmy_to_rgb(weights_hi)
    density_hi = weights_hi.mean(axis=-1)
    alpha = density_to_alpha(density_hi, opacity_exp)
    origin = composite_rgb_alpha(rgb, alpha)
    
    """Generate placeholder slices and basic rendering data.

    Besides writing placeholder images to ``output_dir`` this function now
    computes per-pixel class weights using a randomly initialized class loading
    matrix.  The returned dictionary therefore includes the generated paths as
    well as ``density`` and ``class_weights`` arrays for further processing.    """

    out_dir = Path(output_dir)
    out_dir.mkdir(parents=True, exist_ok=True)

    density = np.zeros((res_coarse, res_coarse), dtype=np.float32)
    density_path = out_dir / "coarse_density_map.png"
    plt.imsave(density_path, density, cmap="gray")

    o = np.zeros(4, dtype=np.float32)
    a = np.array([1.0, 0.0, 0.0, 0.0], dtype=np.float32)
    b = np.array([0.0, 1.0, 0.0, 0.0], dtype=np.float32)
    a, b = orthonormalize(a, b)

    # Rotation plane (x-z)
    u = a.copy()
    v = np.array([0.0, 0.0, 1.0, 0.0], dtype=np.float32)
    u, v = orthonormalize(u, v)

    centers, V = _demo_centers()

    paths: Dict[str, str] = {}

    img0 = render_slice(res_hi, o, a, b, centers, V)
    origin_path = out_dir / "slice_origin.png"
    plt.imsave(origin_path, img0)
    paths["origin"] = str(origin_path)

    for i in range(num_rotated):
        angle = float(i) * 360.0 / max(num_rotated, 1)
        _o, a_r, b_r = rotate_plane_4d(o, a, b, u, v, angle)
        img = render_slice(res_hi, _o, a_r, b_r, centers, V)
        rot_path = out_dir / f"slice_rot_{int(angle):+d}deg.png"
        plt.imsave(rot_path, img)
        paths[f"rot_{angle:+.1f}"] = str(rot_path)

    paths["coarse_density"] = str(density_path)
    return {"paths": paths}


def _parse_args() -> argparse.Namespace:
    parser = argparse.ArgumentParser(description="Dashifine slice renderer")
    parser.add_argument("--output_dir", required=True)
    parser.add_argument("--res_hi", type=int, default=128)
    parser.add_argument("--res_coarse", type=int, default=32)
    parser.add_argument("--num_rotated", type=int, default=4)
    parser.add_argument("--z0_steps", type=int, default=1)
    parser.add_argument("--w0_steps", type=int, default=1)
    return parser.parse_args()


if __name__ == "__main__":  # pragma: no cover - manual execution only
    args = _parse_args()
    main(
        output_dir=args.output_dir,
        res_hi=args.res_hi,
        res_coarse=args.res_coarse,
        num_rotated=args.num_rotated,
        z0_steps=args.z0_steps,
        w0_steps=args.w0_steps,
    )

    # ------------------------------------------------------------------
    # Simple class weight computation for each coarse pixel
    # ------------------------------------------------------------------
    xs, ys = np.meshgrid(
        np.linspace(-1.0, 1.0, res_coarse, dtype=np.float32),
        np.linspace(-1.0, 1.0, res_coarse, dtype=np.float32),
        indexing="ij",
    )
    g = np.stack([xs, ys], axis=-1).reshape(-1, 2)
    # Random class loading matrix ``V``
    num_classes = 3
    V = np.random.randn(num_classes, g.shape[-1]).astype(np.float32)
    F = g @ V.T
    F = F.reshape(res_coarse, res_coarse, num_classes)

    # Per-pixel temperature from score margins followed by softmax.
    tau = np.apply_along_axis(temperature_from_margin, -1, F)[..., None]
    class_weights = softmax(F / tau, axis=-1)
    class_img = class_weights_to_rgba(class_weights, density, opacity_exp)
    class_path = out_dir / "class_weights_composite.png"
    plt.imsave(class_path, class_img)
    paths["class_weights"] = str(class_path)
# ------------------------------ placeholder main ----------------------------

def main(output_dir: str | Path, **_: Any) -> Dict[str, Any]:
    """Minimal entry point used in tests."""
    out = Path(output_dir)
    out.mkdir(parents=True, exist_ok=True)
    return {"paths": {}}
>>>>>>> 84e176f1


def _parse_args() -> argparse.Namespace:
    parser = argparse.ArgumentParser(description="Dashifine placeholder script")
    parser.add_argument("--output_dir", required=True)
    parser.add_argument("--res_hi", type=int, default=64)
    parser.add_argument("--res_coarse", type=int, default=16)
    parser.add_argument("--num_rotated", type=int, default=1)
    parser.add_argument("--opacity_exp", type=float, default=BETA)
    parser.add_argument(
        "--palette",
        type=str,
        default="cmy",
        choices=["cmy", "lineage", "eigen"],
        help="Colour palette for slice rendering ('cmy', 'lineage', or 'eigen')",
    )

    return parser.parse_args()


if __name__ == "main":  # pragma: no cover - defensive
    args = _parse_args()
<<<<<<< HEAD
    main(
        output_dir=args.output_dir,
        res_hi=args.res_hi,
        res_coarse=args.res_coarse,
        num_rotated=args.num_rotated,
        opacity_exp=args.opacity_exp,
        palette=args.palette,
    )
=======
    main(output_dir=args.output_dir)
>>>>>>> 84e176f1
<|MERGE_RESOLUTION|>--- conflicted
+++ resolved
@@ -1,4 +1,3 @@
-<<<<<<< HEAD
 """Dashifine demo utilities.
 
 This module contains a tiny synthetic 4D field along with a number of helper
@@ -11,7 +10,6 @@
 showcasing the different colour palettes.
 """
 
-=======
 """Dashifine slice renderer with simple 4‑D geometry utilities.
 
 This module exposes a small set of functions that are exercised by the unit
@@ -26,16 +24,12 @@
 offers simple geometric helpers, colour mapping utilities and a tiny demo
 ``main`` function which mirrors the behaviour of the stand‑alone patch module.
 """
->>>>>>> 84e176f1
 from __future__ import annotations
 
 import argparse
 from pathlib import Path
-<<<<<<< HEAD
 from typing import Any, Dict, Tuple
-=======
 from typing import Any, Dict, Iterable, List, Tuple
->>>>>>> 84e176f1
 
 import numpy as np
 import hashlib
@@ -61,55 +55,43 @@
 
     sigma: np.ndarray
     """Per-axis standard deviations for anisotropic falloff, shape ``(N, 4)``."""
-<<<<<<< HEAD
-=======
+
 
 def gelu(x: np.ndarray) -> np.ndarray:
     """Simple odd activation used in tests."""
->>>>>>> 84e176f1
 
     return np.tanh(x)
 
 
-<<<<<<< HEAD
 # A few hard coded centres used by tests
-=======
 # Default centres used for examples and tests.  The ``z`` and ``w`` coordinates
 # are zero so that :func:`_field_density` can project them to the ``x``/``y``
 # plane without additional parameters.
->>>>>>> 84e176f1
 CENTERS = FieldCenters(
     mu=np.array(
         [
             [0.0, 0.0, 0.0, 0.0],
-<<<<<<< HEAD
             [0.5, 0.5, 0.0, 0.0],
             [-0.5, 0.25, 0.0, 0.0],
-=======
             [0.8, 0.0, 0.0, 0.0],
             [0.0, 0.8, 0.0, 0.0],
->>>>>>> 84e176f1
         ],
         dtype=np.float32,
     ),
     sigma=np.array(
         [
-<<<<<<< HEAD
             [0.3, 0.3, 0.3, 0.3],
             [0.25, 0.25, 0.25, 0.25],
             [0.35, 0.35, 0.35, 0.35],
-=======
             [0.6, 0.6, 0.6, 0.6],
             [0.4, 0.7, 0.6, 0.6],
             [0.6, 0.4, 0.6, 0.6],
->>>>>>> 84e176f1
         ],
         dtype=np.float32,
     ),
     w=np.array([1.0, 0.8, 0.9], dtype=np.float32),
 )
 
-<<<<<<< HEAD
 # Exponent used when converting density to opacity
 BETA = 1.5
 
@@ -117,14 +99,12 @@
 # ---------------------------------------------------------------------------
 # Small maths helpers
 # ---------------------------------------------------------------------------
-=======
 def softmax(x: np.ndarray, axis: int = -1) -> np.ndarray:
     """Numerically stable softmax."""
 
     x_max = np.max(x, axis=axis, keepdims=True)
     e = np.exp(x - x_max)
     return e / np.sum(e, axis=axis, keepdims=True)
->>>>>>> 84e176f1
 
 
 def temperature_from_margin(F_i: np.ndarray) -> float:
@@ -136,12 +116,9 @@
 # ------------------------------ basic primitives -----------------------------
 
 def gelu(x: np.ndarray) -> np.ndarray:
-<<<<<<< HEAD
     """Light‑weight GELU approximation used in a few tests."""
 
-=======
     """Simple odd activation used in tests."""
->>>>>>> 84e176f1
     return np.tanh(x)
 
 
@@ -177,14 +154,12 @@
     diff = points4[:, None, :] - mu[None, :, :]  # (HW, N, 4)
     ri = np.linalg.norm(diff / (sigma[None, :, :] + 1e-8), axis=-1)  # (HW, N)
 def orthonormalize(a: np.ndarray, b: np.ndarray, eps: float = 1e-8) -> Tuple[np.ndarray, np.ndarray]:
-<<<<<<< HEAD
     """Orthonormalise vectors ``a`` and ``b`` using Gram–Schmidt."""
 
-=======
+
     """Orthonormalise ``a`` and ``b`` using Gram–Schmidt."""
 
     """Orthonormalise vectors ``a`` and ``b`` with Gram–Schmidt."""
->>>>>>> 84e176f1
     a = a.astype(np.float32)
     b = b.astype(np.float32)
     a = a / (np.linalg.norm(a) + eps)
@@ -193,8 +168,7 @@
     return a, b
 
 
-<<<<<<< HEAD
-=======
+
 # ---------------------------------------------------------------------------
 # 4‑D rotation and sampling utilities
 def rotate_plane(
@@ -228,7 +202,6 @@
     b = b - np.dot(a, b) * a
     b = b / (np.linalg.norm(b) + eps)
     return a, b
->>>>>>> 84e176f1
 def rotate_plane_4d(
     o: np.ndarray,
     a: np.ndarray,
@@ -237,12 +210,10 @@
     v: np.ndarray,
     angle_deg: float,
 ) -> Tuple[np.ndarray, np.ndarray, np.ndarray]:
-    """Rotate ``o``, ``a`` and ``b`` in the plane spanned by ``u`` and ``v``."""
-
-<<<<<<< HEAD
+    """Rotate ``o``, ``a`` and ``b`` in the plane spanned by ``u`` and ``v``.
+
     u, v = orthonormalize(u, v)
     theta = np.deg2rad(angle_deg)
-=======
     ``u`` and ``v`` need not be normalised; they simply define the rotation
     plane.  Components of the inputs that lie in this plane are rotated by
     ``angle_deg`` degrees while orthogonal components remain unchanged.
@@ -252,19 +223,15 @@
     """Rotate ``o``, ``a`` and ``b`` in the plane spanned by ``u`` and ``v``."""
     u, v = orthonormalize(u, v)
     ang = np.deg2rad(angle_deg)
->>>>>>> 84e176f1
 
     def _rot(x: np.ndarray) -> np.ndarray:
         xu = np.dot(x, u)
         xv = np.dot(x, v)
         x_perp = x - xu * u - xv * v
-<<<<<<< HEAD
         xr = xu * np.cos(theta) - xv * np.sin(theta)
         yr = xu * np.sin(theta) + xv * np.cos(theta)
-=======
         xr = xu * np.cos(ang) - xv * np.sin(ang)
         yr = xu * np.sin(ang) + xv * np.cos(ang)
->>>>>>> 84e176f1
         return x_perp + xr * u + yr * v
 
     return _rot(o), _rot(a), _rot(b)
@@ -273,7 +240,6 @@
 def rotate_plane(
     o: np.ndarray, a: np.ndarray, b: np.ndarray, axis: np.ndarray, angle_deg: float
 ) -> Tuple[np.ndarray, np.ndarray, np.ndarray]:
-<<<<<<< HEAD
     """Backward‑compatible wrapper using ``a`` and ``axis`` as rotation plane."""
 
     return rotate_plane_4d(o, a, b, a, axis, angle_deg)
@@ -282,7 +248,6 @@
 # ---------------------------------------------------------------------------
 # Slice sampling and simple field evaluation
 # ---------------------------------------------------------------------------
-=======
     """Backward compatible wrapper around :func:`rotate_plane_4d`.
 
     The previous API expected a single rotation ``axis``.  We use ``a`` together
@@ -316,7 +281,6 @@
 # ---------------------------------------------------------------------------
 # Field evaluation
 
->>>>>>> 84e176f1
 
 @dataclass
 class Center:
@@ -324,7 +288,6 @@
     sigma: np.ndarray
     w: float
 
-<<<<<<< HEAD
 def sample_slice_image(o: np.ndarray, a: np.ndarray, b: np.ndarray, res: int) -> np.ndarray:
     """Map pixel coordinates of a slice image to 4D positions."""
 
@@ -333,7 +296,6 @@
     grid_x, grid_y = np.meshgrid(xs, ys, indexing="xy")
     points = o + grid_x[..., None] * a + grid_y[..., None] * b
     return points.astype(np.float32)
-=======
 
 def alpha_eff(
     rho_tilde: np.ndarray, a_min: float = 0.6, a_max: float = 2.2, lam: float = 1.0, eta: float = 0.7
@@ -341,14 +303,12 @@
     t = np.clip(rho_tilde, 0.0, 1.0) ** eta
     return (1 - lam * t) * a_min + lam * t * a_max
 
->>>>>>> 84e176f1
 
 def field_and_classes(
     points4: np.ndarray, centers: Iterable[Center], V: np.ndarray, rho_eps: float = 1e-6
 ) -> Tuple[np.ndarray, np.ndarray]:
     """Evaluate the toy field and class scores at 4‑D positions."""
 
-<<<<<<< HEAD
 def eval_field(points: np.ndarray) -> np.ndarray:
     """Evaluate a simple CMYK‑style field at 4D ``points``."""
 
@@ -357,7 +317,6 @@
     cmyk = gelu(1.0 - dists)
     rgb = 1.0 - cmyk[..., :3]
     return np.clip(rgb, 0.0, 1.0)
-=======
     pts = points4.astype(np.float32)
     centers_list = list(centers)
     N = len(centers_list)
@@ -368,15 +327,12 @@
         r = np.linalg.norm((pts - c.mu) / (c.sigma + 1e-8), axis=1)
         g[:, j] = c.w * gelu(1.0 - r)
     g = np.maximum(g, 0.0)
->>>>>>> 84e176f1
 
     rho = np.sum(g, axis=1)
     rho_tilde = rho / (np.max(rho) + rho_eps)
 
-<<<<<<< HEAD
 def temperature_from_margin(F_i: np.ndarray) -> float:
     """Compute a softmax temperature from the score margin of a pixel."""
-=======
     g2 = np.zeros_like(g)
     a_eff = alpha_eff(rho_tilde)
     for j, c in enumerate(centers_list):
@@ -388,69 +344,55 @@
     rho_final = np.sum(g2, axis=1)
     return rho_final, F
 
->>>>>>> 84e176f1
 
 # ---------------------------------------------------------------------------
 # Colour utilities
 
 
-<<<<<<< HEAD
 def softmax(x: np.ndarray, axis: int = -1) -> np.ndarray:
     x_max = np.max(x, axis=axis, keepdims=True)
     e = np.exp(x - x_max)
     return e / np.sum(e, axis=axis, keepdims=True)
-=======
     """Backward compatible wrapper around :func:`rotate_plane_4d`."""
->>>>>>> 84e176f1
 
 def rotate_plane(o: np.ndarray, a: np.ndarray, b: np.ndarray, axis: np.ndarray, angle_deg: float) -> Tuple[np.ndarray, np.ndarray, np.ndarray]:
     """Backward compatible wrapper for :func:`rotate_plane_4d`."""
     return rotate_plane_4d(o, a, b, a, axis, angle_deg)
 
-<<<<<<< HEAD
 def mix_cmy_to_rgb(weights: np.ndarray) -> np.ndarray:
     """Mix CMY(K) weights to RGB."""
 
-=======
 
 # ----------------------------- colour utilities ------------------------------
 
 def mix_cmy_to_rgb(weights: np.ndarray) -> np.ndarray:
->>>>>>> 84e176f1
     cmy = np.clip(weights[..., :3], 0.0, 1.0)
     k = np.clip(weights[..., 3:4], 0.0, 1.0)
     rgb = (1.0 - cmy) * (1.0 - k)
     return np.clip(rgb, 0.0, 1.0)
 
 
-<<<<<<< HEAD
 def density_to_alpha(density: np.ndarray, beta: float = BETA) -> np.ndarray:
-=======
 def density_to_alpha(density: np.ndarray, beta: float = 1.5) -> np.ndarray:
->>>>>>> 84e176f1
     density = np.clip(density, 0.0, 1.0)
     return np.power(density, beta)
 
 
 def composite_rgb_alpha(
-<<<<<<< HEAD
     rgb: np.ndarray,
     alpha: np.ndarray,
     bg: Tuple[float, float, float] = (1.0, 1.0, 1.0),
 ) -> np.ndarray:
     """Composite an RGB image against ``bg`` using the supplied alpha."""
 
-=======
     rgb: np.ndarray, alpha: np.ndarray, bg: Tuple[float, float, float] = (1.0, 1.0, 1.0)
 ) -> np.ndarray:
 
 def composite_rgb_alpha(rgb: np.ndarray, alpha: np.ndarray, bg: Tuple[float, float, float] = (1.0, 1.0, 1.0)) -> np.ndarray:
->>>>>>> 84e176f1
     bg_arr = np.asarray(bg, dtype=np.float32)
     return rgb * alpha[..., None] + bg_arr * (1.0 - alpha[..., None])
 
 
-<<<<<<< HEAD
 # ---------------------------------------------------------------------------
 # Colour palettes
 # ---------------------------------------------------------------------------
@@ -466,7 +408,6 @@
 
     h = hash(addr) & 0xFFFFFFFF
     return (h / 0xFFFFFFFF) % 1.0
-=======
 
 def lineage_hsv_from_address(addr_digits: str, base: int = 4) -> Tuple[float, float, float]:
     """Map a p-adic style address string to HSV components.
@@ -516,7 +457,6 @@
     saturation = np.clip(depth, 0.0, 1.0)
     value = 1.0 - 0.5 * depth
     return float(hue), float(saturation), float(value)
->>>>>>> 84e176f1
 
 
 def eigen_palette(W: np.ndarray) -> np.ndarray:
@@ -542,13 +482,11 @@
 
 
 def class_weights_to_rgba(
-<<<<<<< HEAD
     class_weights: np.ndarray,
     density: np.ndarray,
     beta: float = BETA,
 ) -> np.ndarray:
     """Convert class weights to an RGB image composited on white."""
-=======
     class_weights: np.ndarray, density: np.ndarray, beta: float = 1.5
 ) -> np.ndarray:
 
@@ -576,7 +514,6 @@
     """
 
 
->>>>>>> 84e176f1
 
 def class_weights_to_rgba(class_weights: np.ndarray, density: np.ndarray, beta: float = 1.5) -> np.ndarray:
     """Map class weights and density to a composited RGB image."""
@@ -585,14 +522,12 @@
     rgb = mix_cmy_to_rgb(cmyk)
     alpha = density_to_alpha(density, beta)
     return composite_rgb_alpha(rgb, alpha)
-<<<<<<< HEAD
 
 
 # ---------------------------------------------------------------------------
 # P‑adic helper used by a couple of tests
 # ---------------------------------------------------------------------------
-=======
->>>>>>> 84e176f1
+
 
 
 def p_adic_address_to_hue_saturation(
@@ -600,14 +535,11 @@
     depth: np.ndarray,
     base: int = 2,
 ) -> Tuple[np.ndarray, np.ndarray]:
-<<<<<<< HEAD
     """Map p‑adic addresses to hue and depth to saturation."""
-=======
 
     """Map p-adic addresses to hue and depth to saturation."""
 
 
->>>>>>> 84e176f1
 
 # ---------------------------- p-adic visualisation ---------------------------
 
@@ -640,13 +572,10 @@
     palette: str = "gray",
     base: int = 2,
 ) -> np.ndarray:
-<<<<<<< HEAD
     """Render an RGB image from ``addresses`` and ``depth``."""
 
-=======
 def render(addresses: np.ndarray, depth: np.ndarray, *, palette: str = "gray", base: int = 2) -> np.ndarray:
     """Render an RGB image from ``addresses`` and ``depth``."""
->>>>>>> 84e176f1
     if palette == "p_adic":
         hue, sat = p_adic_address_to_hue_saturation(addresses, depth, base=base)
         hsv = np.stack([hue, sat, np.ones_like(hue)], axis=-1)
@@ -658,7 +587,6 @@
 
 
 # ---------------------------------------------------------------------------
-<<<<<<< HEAD
 # Slice rendering with palette selection
 # ---------------------------------------------------------------------------
 
@@ -725,7 +653,6 @@
     rho_tilde = (rho - rho.min()) / (rho.max() - rho.min() + 1e-8)
     alpha_vis = rho_tilde ** beta
     return alpha_vis
-=======
 # Rendering pipeline
 
 
@@ -770,7 +697,6 @@
         weights.reshape(res, res, -1), rho.reshape(res, res)
     )
     return rgb
->>>>>>> 84e176f1
 
 
 def main(
@@ -781,13 +707,11 @@
     z0_steps: int = 1,
     w0_steps: int = 1,
     slopes: np.ndarray | None = None,
-<<<<<<< HEAD
     opacity_exp: float = BETA,
     palette: str = "cmy",
     centers: FieldCenters = CENTERS,
     beta: float = BETA,
-=======
->>>>>>> 84e176f1
+
 ) -> Dict[str, Any]:
     """Render a small set of slices and return their file paths."""
     """Generate synthetic slices and return their file paths."""
@@ -799,7 +723,6 @@
     density_path = out_dir / "coarse_density_map.png"
     plt.imsave(density_path, density, cmap="gray")
 
-<<<<<<< HEAD
     # High‑resolution origin slice using the requested palette
     rgb, alpha = render_slice(res_hi, res_hi, np.zeros(4, dtype=np.float32), np.eye(4)[0], np.eye(4)[1], centers, np.eye(3), palette)
     origin = composite_rgb_alpha(rgb, alpha)
@@ -813,7 +736,6 @@
 # ---------------------------------------------------------------------------
 # Command line interface
 # ---------------------------------------------------------------------------
-=======
     origin_alpha = _field_density(res_hi, centers=centers, beta=beta)
     origin = np.dstack([origin_alpha] * 3)
     
@@ -950,7 +872,6 @@
     out = Path(output_dir)
     out.mkdir(parents=True, exist_ok=True)
     return {"paths": {}}
->>>>>>> 84e176f1
 
 
 def _parse_args() -> argparse.Namespace:
@@ -973,7 +894,6 @@
 
 if __name__ == "main":  # pragma: no cover - defensive
     args = _parse_args()
-<<<<<<< HEAD
     main(
         output_dir=args.output_dir,
         res_hi=args.res_hi,
@@ -982,6 +902,5 @@
         opacity_exp=args.opacity_exp,
         palette=args.palette,
     )
-=======
-    main(output_dir=args.output_dir)
->>>>>>> 84e176f1
+
+    main(output_dir=args.output_dir)