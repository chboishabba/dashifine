--- conflicted
+++ resolved
@@ -44,10 +44,7 @@
 from typing import Any, Dict, Iterable, List, Tuple
 
 import numpy as np
-<<<<<<< HEAD
-=======
 from matplotlib import pyplot as plt
->>>>>>> ec219497
 from matplotlib.colors import hsv_to_rgb
 from dataclasses import dataclass, field
 
@@ -71,14 +68,12 @@
 BETA: float = 1.5
 CENTERS: FieldCenters = FieldCenters()
 
-<<<<<<< HEAD
 try:  # pragma: no cover - allow running as script
     from .palette import lineage_hue_from_address, eigen_palette
 except Exception:  # pragma: no cover
     from palette import lineage_hue_from_address, eigen_palette
 
 from dataclasses import dataclass
-=======
 
 # ---------------------------------------------------------------------------
 # Basic maths helpers
@@ -87,16 +82,13 @@
 # ---------------------------------------------------------------------------
 # Basic data structures
 # ---------------------------------------------------------------------------
->>>>>>> ec219497
 
 
 @dataclass
 class FieldCenters:
-<<<<<<< HEAD
     """Lightweight container for field centre parameters."""
 
     mu: np.ndarray
-=======
     """Parameterisation of anisotropic radial basis functions in 4D."""
 
     mu: np.ndarray
@@ -119,18 +111,15 @@
 def gelu(x: np.ndarray) -> np.ndarray:
     """Tiny odd activation used in the tests."""
 
-=======
 
 @dataclass
 class FieldCenters:
     """Container for centre parameters ``mu``, ``sigma`` and ``w``."""
     mu: np.ndarray
->>>>>>> ec219497
     sigma: np.ndarray
     w: np.ndarray
 
 
-<<<<<<< HEAD
 # Simple default centres used in tests and examples
 CENTERS = FieldCenters(
     mu=np.zeros((1, 4), dtype=np.float32),
@@ -141,7 +130,6 @@
 # Default exponent for density-to-opacity mapping
 BETA = 1.5
 
-=======
 BETA: float = 1.5
 CENTERS = FieldCenters(
     mu=np.zeros((1, 2), dtype=np.float32),
@@ -199,7 +187,6 @@
     sorted_scores = np.sort(F_i)
     margin = sorted_scores[-1] - sorted_scores[-2]
     return 1.0 + np.exp(-margin)
->>>>>>> ec219497
 # ------------------------------ basic primitives -----------------------------
 
 def gelu(x: np.ndarray) -> np.ndarray:
@@ -624,8 +611,7 @@
     return rgb * alpha[..., None] + bg_arr * (1.0 - alpha[..., None])
 
 
-<<<<<<< HEAD
-=======
+
 @dataclass
 class FieldCenters:
     """Simple container for field centre parameters."""
@@ -721,7 +707,6 @@
     rgb = (proj - mn) / denom
     return np.clip(rgb, 0.0, 1.0)
 
->>>>>>> ec219497
 
 def class_weights_to_rgba(
     class_weights: np.ndarray,
