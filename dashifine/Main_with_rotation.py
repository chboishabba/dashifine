--- conflicted
+++ resolved
@@ -15,7 +15,6 @@
 import re
 from matplotlib.colors import hsv_to_rgb
 
-<<<<<<< HEAD
 @dataclass
 class FieldCenters:
     """Parameterisation of anisotropic radial basis functions in 4D."""
@@ -56,16 +55,13 @@
 # Exponent for visibility normalisation
 BETA = 0.5
 
-=======
 # ------------------------------ basic primitives -----------------------------
->>>>>>> b9307d62
 
 def gelu(x: np.ndarray) -> np.ndarray:
     """Simple odd activation used in tests."""
     return np.tanh(x)
 
 
-<<<<<<< HEAD
 def field_and_classes(
     points4: np.ndarray,
     centers: FieldCenters,
@@ -97,7 +93,6 @@
     # Anisotropic distances r_i = ||(p - mu_i) / sigma_i||
     diff = points4[:, None, :] - mu[None, :, :]  # (HW, N, 4)
     ri = np.linalg.norm(diff / (sigma[None, :, :] + 1e-8), axis=-1)  # (HW, N)
-=======
 def orthonormalize(a: np.ndarray, b: np.ndarray, eps: float = 1e-8) -> Tuple[np.ndarray, np.ndarray]:
     """Orthonormalise vectors ``a`` and ``b`` with Gram–Schmidt."""
     a = a.astype(np.float32)
@@ -116,7 +111,6 @@
     angle_deg: float,
 ) -> Tuple[np.ndarray, np.ndarray, np.ndarray]:
     """Rotate ``(o, a, b)`` around ``axis`` using :func:`rotate_plane_4d`."""
->>>>>>> b9307d62
 
     # Pass 1: provisional alpha=1 to estimate rho_tilde
     g = w[None, :] * gelu(1.0 - ri)
@@ -148,8 +142,6 @@
     v: np.ndarray,
     angle_deg: float,
 ) -> Tuple[np.ndarray, np.ndarray, np.ndarray]:
-<<<<<<< HEAD
-=======
     """Rotate ``o``, ``a`` and ``b`` in the plane spanned by ``u`` and ``v``.
 
     The plane is defined by two (not necessarily normalised) vectors ``u`` and
@@ -157,7 +149,6 @@
     ``angle_deg`` degrees while the orthogonal component is left unchanged.
     """
 def rotate_plane_4d(o: np.ndarray, a: np.ndarray, b: np.ndarray, u: np.ndarray, v: np.ndarray, angle_deg: float) -> Tuple[np.ndarray, np.ndarray, np.ndarray]:
->>>>>>> b9307d62
     """Rotate ``o``, ``a`` and ``b`` in the plane spanned by ``u`` and ``v``."""
     u, v = orthonormalize(u, v)
     angle = np.deg2rad(angle_deg)
@@ -173,7 +164,6 @@
     return _rotate(o), _rotate(a), _rotate(b)
 
 
-<<<<<<< HEAD
 def rotate_plane(
     o: np.ndarray,
     a: np.ndarray,
@@ -182,11 +172,9 @@
     angle_deg: float,
 ) -> Tuple[np.ndarray, np.ndarray, np.ndarray]:
     """Backward compatible wrapper around :func:`rotate_plane_4d`."""
-=======
 
 def rotate_plane(o: np.ndarray, a: np.ndarray, b: np.ndarray, axis: np.ndarray, angle_deg: float) -> Tuple[np.ndarray, np.ndarray, np.ndarray]:
     """Backward compatible wrapper for :func:`rotate_plane_4d`."""
->>>>>>> b9307d62
     return rotate_plane_4d(o, a, b, a, axis, angle_deg)
 
 
@@ -295,12 +283,10 @@
         Composited RGB image in ``[0, 1]``.
     """
 
-<<<<<<< HEAD
-=======
+
 
 def class_weights_to_rgba(class_weights: np.ndarray, density: np.ndarray, beta: float = 1.5) -> np.ndarray:
     """Map class weights and density to a composited RGB image."""
->>>>>>> b9307d62
     k = np.zeros(class_weights.shape[:2] + (1,), dtype=class_weights.dtype)
     cmyk = np.concatenate([class_weights[..., :3], k], axis=-1)
     rgb = mix_cmy_to_rgb(cmyk)
