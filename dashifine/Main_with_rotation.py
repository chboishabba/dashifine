import argparse
from dataclasses import dataclass
from pathlib import Path
from typing import Tuple, Dict, Any

import matplotlib.pyplot as plt
from matplotlib.colors import hsv_to_rgb
import numpy as np

@dataclass
class FieldCenters:
    """Parameterisation of a small synthetic field."""

    mu: np.ndarray
    """Centre positions in the x/y plane with shape ``(N, 2)``."""

    sigma: np.ndarray
    """Per-axis standard deviations for anisotropic falloff, shape ``(N, 2)``."""

    w: np.ndarray
    """Weights controlling each centre's contribution with shape ``(N,)``."""


CENTERS = FieldCenters(
    mu=np.array(
        [
            [-0.5, -0.5],
            [0.5, -0.3],
            [0.0, 0.6],
        ],
        dtype=np.float32,
    ),
    sigma=np.array(
        [
            [0.3, 0.2],
            [0.25, 0.35],
            [0.2, 0.25],
        ],
        dtype=np.float32,
    ),
    w=np.array([1.0, 0.8, 1.2], dtype=np.float32),
)

# Exponent for visibility normalisation
BETA = 0.5


def gelu(x: np.ndarray) -> np.ndarray:
    """Simple odd activation used for testing."""
    return np.tanh(x)


def orthonormalize(a: np.ndarray, b: np.ndarray, eps: float = 1e-8) -> Tuple[np.ndarray, np.ndarray]:
    """Orthonormalize vectors ``a`` and ``b`` with Gram-Schmidt."""
    a = a.astype(np.float32)
    b = b.astype(np.float32)
    a = a / (np.linalg.norm(a) + eps)
    b = b - np.dot(a, b) * a
    b = b / (np.linalg.norm(b) + eps)
    return a, b


def rotate_plane(
    o: np.ndarray,
    a: np.ndarray,
    b: np.ndarray,
    axis: np.ndarray,
    angle_deg: float,
) -> Tuple[np.ndarray, np.ndarray, np.ndarray]:
    """Backward compatible wrapper for :func:`rotate_plane_4d`.

    The rotation plane is defined by ``a`` and ``axis``.  This helper exists
    only so older code and tests expecting ``rotate_plane`` continue to work.
    """

    return rotate_plane_4d(o, a, b, a, axis, angle_deg)


def rotate_plane_4d(
    o: np.ndarray,
    a: np.ndarray,
    b: np.ndarray,
    u: np.ndarray,
    v: np.ndarray,
    angle_deg: float,
) -> Tuple[np.ndarray, np.ndarray, np.ndarray]:
    """Rotate ``o``, ``a`` and ``b`` in the plane spanned by ``u`` and ``v``.

    The plane is defined by two (not necessarily normalised) vectors ``u`` and
    ``v``.  Any component of the inputs lying in this plane is rotated by
    ``angle_deg`` degrees while the orthogonal component is left unchanged.
    """
    u, v = orthonormalize(u, v)
    angle = np.deg2rad(angle_deg)

    def _rotate(x: np.ndarray) -> np.ndarray:
        xu = np.dot(x, u)
        xv = np.dot(x, v)
        # Component orthogonal to the rotation plane remains unchanged
        x_perp = x - xu * u - xv * v
        xr = xu * np.cos(angle) - xv * np.sin(angle)
        yr = xu * np.sin(angle) + xv * np.cos(angle)
        return x_perp + xr * u + yr * v

    return _rotate(o), _rotate(a), _rotate(b)


def rotate_plane(
    o: np.ndarray,
    a: np.ndarray,
    b: np.ndarray,
    axis: np.ndarray,
    angle_deg: float,
) -> Tuple[np.ndarray, np.ndarray, np.ndarray]:
    """Backward compatible wrapper around :func:`rotate_plane_4d`.

    The wrapper rotates the slice plane spanned by ``a`` and ``b`` around the
    provided ``axis`` by ``angle_deg`` degrees.  It delegates to
    ``rotate_plane_4d`` by using ``a`` and ``axis`` as the rotation plane.
    """

    return rotate_plane_4d(o, a, b, a, axis, angle_deg)


def sample_slice_image(o: np.ndarray, a: np.ndarray, b: np.ndarray, res: int) -> np.ndarray:
    """Map pixel coordinates of a slice image to 4D positions.

    Parameters
    ----------
    o : np.ndarray
        Slice origin in 4D.
    a, b : np.ndarray
        Basis vectors spanning the slice plane.
    res : int
        Resolution of the output image (assumed square).

    Returns
    -------
    np.ndarray
        Array of shape ``(res, res, 4)`` containing the 4D positions of each
        pixel centre.
    """
    xs = np.linspace(-0.5, 0.5, res, endpoint=False, dtype=np.float32) + 0.5 / res
    ys = np.linspace(-0.5, 0.5, res, endpoint=False, dtype=np.float32) + 0.5 / res
    grid_x, grid_y = np.meshgrid(xs, ys, indexing="xy")
    points = o + grid_x[..., None] * a + grid_y[..., None] * b
    return points.astype(np.float32)


def eval_field(points: np.ndarray) -> np.ndarray:
    """Evaluate a simple CMYK-style field at 4D ``points``.

    Distances to the four canonical basis vectors are converted to CMYK weights
    via ``gelu`` and then mapped to RGB for visualisation.
    """
    centers = np.eye(4, dtype=np.float32)
    dists = np.linalg.norm(points[..., None, :] - centers[None, None, :, :], axis=-1)
    cmyk = gelu(1.0 - dists)
    rgb = 1.0 - cmyk[..., :3]
    return np.clip(rgb, 0.0, 1.0)


def temperature_from_margin(F_i: np.ndarray) -> float:
    """Compute a temperature from the score margin of a single pixel.

    Parameters
    ----------
    F_i:
        One-dimensional array of class scores for a pixel.

    Returns
    -------
    float
        Temperature ``tau_i = 1 + exp(-margin)`` where ``margin`` is the gap
        between the highest and second highest score in ``F_i``. A small margin
        therefore produces a high temperature and yields a softer softmax
        distribution.
    """

    sorted_scores = np.sort(F_i)
    margin = sorted_scores[-1] - sorted_scores[-2]
    return 1.0 + np.exp(-margin)


def softmax(x: np.ndarray, axis: int = -1) -> np.ndarray:
    """Numerically stable softmax."""
    x_max = np.max(x, axis=axis, keepdims=True)
    e = np.exp(x - x_max)
    return e / np.sum(e, axis=axis, keepdims=True)


def mix_cmy_to_rgb(weights: np.ndarray) -> np.ndarray:
    """Mix the first three channels (CMY) and convert to RGB.

    Parameters
    ----------
    weights:
        Array of shape ``(..., 4)`` containing CMYK weights in ``[0, 1]``.

    Returns
    -------
    np.ndarray
        RGB image in ``[0, 1]``.
    """
    cmy = np.clip(weights[..., :3], 0.0, 1.0)
    k = np.clip(weights[..., 3:4], 0.0, 1.0)
    rgb = (1.0 - cmy) * (1.0 - k)
    return np.clip(rgb, 0.0, 1.0)


def density_to_alpha(density: np.ndarray, beta: float = 1.5) -> np.ndarray:
    """Map density values to opacity using ``density ** beta``."""
    density = np.clip(density, 0.0, 1.0)
    return np.power(density, beta)


def composite_rgb_alpha(rgb: np.ndarray, alpha: np.ndarray, bg: Tuple[float, float, float] = (1.0, 1.0, 1.0)) -> np.ndarray:
    """Composite an RGB image against a background using the supplied alpha."""
    bg_arr = np.asarray(bg, dtype=np.float32)
    return rgb * alpha[..., None] + bg_arr * (1.0 - alpha[..., None])


def p_adic_address_to_hue_saturation(
    addresses: np.ndarray, depth: np.ndarray, base: int = 2
) -> Tuple[np.ndarray, np.ndarray]:
    """Map p-adic addresses to hue and depth to saturation.

    Parameters
    ----------
    addresses:
        Integer array giving the p-adic address for each pixel.
    depth:
        Float array giving the depth for each pixel.
    base:
        Base ``p`` of the p-adic numbers.

    Returns
    -------
    hue, saturation : tuple[np.ndarray, np.ndarray]
        Normalised hue and saturation arrays in ``[0, 1]``.
    """

    addresses = addresses.astype(np.int64)
    depth = depth.astype(np.float32)
    if addresses.size == 0:
        return (
            np.empty_like(addresses, dtype=np.float32),
            np.empty_like(depth, dtype=np.float32),
        )

    max_power = int(np.ceil(np.log(addresses.max() + 1) / np.log(base)))
    hue = np.zeros_like(addresses, dtype=np.float32)
    for k in range(max_power):
        digit = (addresses // (base ** k)) % base
        hue += digit / (base ** (k + 1))

    saturation = (
        depth / (np.max(depth) + 1e-8) if np.any(depth) else np.zeros_like(depth)
    )
    return hue, saturation


def render(
    addresses: np.ndarray,
    depth: np.ndarray,
    *,
    palette: str = "gray",
    base: int = 2,
) -> np.ndarray:
    """Render an RGB image from ``addresses`` and ``depth``.

    ``addresses`` and ``depth`` supply per-pixel p-adic addresses and depth
    values respectively. When ``palette='p_adic'`` the addresses determine the
    hue and the depth controls saturation. Other palettes fall back to a simple
    grayscale mapping of ``depth``.

    Returns
    -------
    np.ndarray
        RGB image with values in ``[0, 1]``.
    """

    if palette == "p_adic":
        hue, sat = p_adic_address_to_hue_saturation(addresses, depth, base)
        hsv = np.stack([hue, sat, np.ones_like(hue)], axis=-1)
        return hsv_to_rgb(hsv)

    value = depth / (np.max(depth) + 1e-8) if np.any(depth) else np.zeros_like(depth)
    return np.stack([value, value, value], axis=-1)


def _field_density(
    res: int,
    *,
    centers: FieldCenters = CENTERS,
    beta: float = BETA,
) -> np.ndarray:
    """Evaluate the synthetic field on a ``res``×``res`` grid.

    Parameters
    ----------
    res:
        Resolution of the square grid to evaluate.
    centers:
        ``FieldCenters`` describing positions, falloff and weights of kernels.
    beta:
        Exponent for visibility normalisation.

    Returns
    -------
    np.ndarray
        Visibility ``alpha_vis`` derived from the normalised density.
    """

    mu, sigma, w = centers.mu, centers.sigma, centers.w

    # Generate grid coordinates in [-1, 1]
    lin = np.linspace(-1.0, 1.0, res, dtype=np.float32)
    X, Y = np.meshgrid(lin, lin, indexing="xy")
    pos = np.stack([X, Y], axis=-1)  # (res, res, 2)

    # Compute anisotropic distances r_i for each centre
    diff = pos[None, ...] - mu[:, None, None, :]  # (N, res, res, 2)
    ri = np.linalg.norm(diff / sigma[:, None, None, :], axis=-1)  # (N, res, res)

    # Initial kernel contributions and normalised density
    g = w[:, None, None] * gelu(1.0 - ri)
    rho = g.sum(axis=0)
    rho_tilde = (rho - rho.min()) / (rho.max() - rho.min() + 1e-8)

    # Mass-coupling via effective alpha
    alpha_eff = 1.0 / (1.0 + rho_tilde)
    g = w[:, None, None] * gelu(alpha_eff * (1.0 - ri))
    rho = g.sum(axis=0)

    # Normalise and compute visibility alpha
    rho_tilde = (rho - rho.min()) / (rho.max() - rho.min() + 1e-8)
    alpha_vis = rho_tilde ** beta
    return alpha_vis


def main(
    output_dir: str | Path,
    res_hi: int = 64,
    res_coarse: int = 16,
    num_rotated: int = 1,
    z0_steps: int = 1,
    w0_steps: int = 1,
    slopes: np.ndarray | None = None,
    opacity_exp: float = 1.5,
    centers: FieldCenters = CENTERS,
    beta: float = BETA,
) -> Dict[str, Any]:
    """Generate synthetic slices and return their file paths."""
    out_dir = Path(output_dir)
    out_dir.mkdir(parents=True, exist_ok=True)

    density = _field_density(res_coarse, centers=centers, beta=beta)
    density_path = out_dir / "coarse_density_map.png"
    plt.imsave(density_path, density, cmap="gray")

    origin_alpha = _field_density(res_hi, centers=centers, beta=beta)
    origin = np.dstack([origin_alpha] * 3)
    """Generate example slices and return their file paths."""
    out_dir = Path(output_dir)
    out_dir.mkdir(parents=True, exist_ok=True)
    # Generate coarse density for reference
    x = np.linspace(0.0, 1.0, res_coarse, dtype=np.float32)
    y = np.linspace(0.0, 1.0, res_coarse, dtype=np.float32)
    Xc, Yc = np.meshgrid(x, y)
    weights_coarse = np.stack([Xc, Yc, 1.0 - Xc, 0.5 * np.ones_like(Xc)], axis=-1)
    density = weights_coarse.mean(axis=-1)
    density_path = out_dir / "coarse_density_map.png"
    plt.imsave(density_path, density, cmap="gray")

    # High-resolution origin slice
    xh = np.linspace(0.0, 1.0, res_hi, dtype=np.float32)
    yh = np.linspace(0.0, 1.0, res_hi, dtype=np.float32)
    Xh, Yh = np.meshgrid(xh, yh)
    weights_hi = np.stack([Xh, Yh, 1.0 - Xh, 0.5 * np.ones_like(Xh)], axis=-1)
    rgb = mix_cmy_to_rgb(weights_hi)
    density_hi = weights_hi.mean(axis=-1)
    alpha = density_to_alpha(density_hi, opacity_exp)
    origin = composite_rgb_alpha(rgb, alpha)
    """Generate placeholder slices and basic rendering data.

    Besides writing placeholder images to ``output_dir`` this function now
    computes per-pixel class weights using a randomly initialized class loading
    matrix.  The returned dictionary therefore includes the generated paths as
    well as ``density`` and ``class_weights`` arrays for further processing.
    """
    out_dir = Path(output_dir)
    out_dir.mkdir(parents=True, exist_ok=True)

    density_path = out_dir / "coarse_density_map.png"
    origin_path = out_dir / "slice_origin.png"

    paths = {"origin": str(origin_path), "coarse_density": str(density_path)}

    # Generate rotated slices (placeholder using 90-degree rotations)
    o = np.zeros(4, dtype=np.float32)
    a = np.array([1.0, 0.0, 0.0, 0.0], dtype=np.float32)
    b = np.array([0.0, 1.0, 0.0, 0.0], dtype=np.float32)
    axis = np.array([0.0, 0.0, 1.0, 0.0], dtype=np.float32)

    # Generate origin and coarse density maps using the field evaluation
    coarse_points = sample_slice_image(o, a, b, res_coarse)
    density = np.mean(eval_field(coarse_points), axis=-1)
    plt.imsave(density_path, density, cmap="gray")

    origin_points = sample_slice_image(o, a, b, res_hi)
    origin_img = eval_field(origin_points)
    plt.imsave(origin_path, origin_img)

    for i in range(num_rotated):
        angle = float(i) * 360.0 / max(num_rotated, 1)
<<<<<<< HEAD
=======
        img_alpha = _field_density(res_hi, centers=centers, beta=beta)
        img = np.dstack([img_alpha] * 3)
        rgb_rot = np.rot90(rgb, k=i % 4, axes=(0, 1))
        alpha_rot = np.rot90(alpha, k=i % 4, axes=(0, 1))
        img = composite_rgb_alpha(rgb_rot, alpha_rot)
>>>>>>> 5aa9318e
        _o, _a, _b = rotate_plane_4d(o, a, b, a, axis, angle)
        points = sample_slice_image(_o, _a, _b, res_hi)
        img = eval_field(points)
        rot_path = out_dir / f"slice_rot_{int(angle):+d}deg.png"
        plt.imsave(rot_path, img)
        paths[f"rot_{angle:+.1f}"] = str(rot_path)

    # ------------------------------------------------------------------
    # Simple class weight computation for each coarse pixel
    # ------------------------------------------------------------------
    xs, ys = np.meshgrid(
        np.linspace(-1.0, 1.0, res_coarse, dtype=np.float32),
        np.linspace(-1.0, 1.0, res_coarse, dtype=np.float32),
        indexing="ij",
    )
    g = np.stack([xs, ys], axis=-1).reshape(-1, 2)
    # Random class loading matrix ``V``
    num_classes = 3
    V = np.random.randn(num_classes, g.shape[-1]).astype(np.float32)
    F = g @ V.T
    F = F.reshape(res_coarse, res_coarse, num_classes)

    # Per-pixel temperature from score margins followed by softmax.
    tau = np.apply_along_axis(temperature_from_margin, -1, F)[..., None]
    class_weights = softmax(F / tau, axis=-1)

    return {"paths": paths, "density": density, "class_weights": class_weights}


def _parse_args() -> argparse.Namespace:
    parser = argparse.ArgumentParser(description="Generate placeholder slices")
    parser.add_argument("--output_dir", required=True)
    parser.add_argument("--res_hi", type=int, default=64)
    parser.add_argument("--res_coarse", type=int, default=16)
    parser.add_argument("--num_rotated", type=int, default=1)
    parser.add_argument("--opacity_exp", type=float, default=1.5)
    return parser.parse_args()


if __name__ == "__main__":
    args = _parse_args()
    main(
        output_dir=args.output_dir,
        res_hi=args.res_hi,
        res_coarse=args.res_coarse,
        num_rotated=args.num_rotated,
        opacity_exp=args.opacity_exp,
    )<|MERGE_RESOLUTION|>--- conflicted
+++ resolved
@@ -414,14 +414,12 @@
 
     for i in range(num_rotated):
         angle = float(i) * 360.0 / max(num_rotated, 1)
-<<<<<<< HEAD
-=======
         img_alpha = _field_density(res_hi, centers=centers, beta=beta)
         img = np.dstack([img_alpha] * 3)
         rgb_rot = np.rot90(rgb, k=i % 4, axes=(0, 1))
         alpha_rot = np.rot90(alpha, k=i % 4, axes=(0, 1))
         img = composite_rgb_alpha(rgb_rot, alpha_rot)
->>>>>>> 5aa9318e
+
         _o, _a, _b = rotate_plane_4d(o, a, b, a, axis, angle)
         points = sample_slice_image(_o, _a, _b, res_hi)
         img = eval_field(points)
