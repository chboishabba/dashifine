<<<<<<< HEAD
"""Dashifine slice renderer with simple 4‑D geometry utilities.

This module exposes a small set of functions that are exercised by the unit
tests.  Only a toy procedural field is implemented – enough to verify that the
geometry helpers behave correctly and that successive rotations lead to
distinct images.
"""

=======
"""Core rendering utilities for the Dashifine demos.

This module provides a minimal set of primitives used throughout the tests. It
offers simple geometric helpers, colour mapping utilities and a tiny demo
``main`` function which mirrors the behaviour of the stand‑alone patch module.
"""
>>>>>>> 6c67acca
from __future__ import annotations

import argparse
from pathlib import Path
from typing import Any, Dict, Iterable, List, Tuple

import numpy as np
import hashlib
import re
from matplotlib.colors import hsv_to_rgb

<<<<<<< HEAD

# ---------------------------------------------------------------------------
# Basic maths helpers

=======
@dataclass
class FieldCenters:
    """Parameterisation of anisotropic radial basis functions in 4D."""

    mu: np.ndarray
    """Centre positions with shape ``(N, 4)``."""

    sigma: np.ndarray
    """Per-axis standard deviations for anisotropic falloff, shape ``(N, 4)``."""
>>>>>>> 6c67acca

def gelu(x: np.ndarray) -> np.ndarray:
    """Simple odd activation used in tests."""

    return np.tanh(x)

<<<<<<< HEAD
=======
# Default centres used for examples and tests.  The ``z`` and ``w`` coordinates
# are zero so that :func:`_field_density` can project them to the ``x``/``y``
# plane without additional parameters.
CENTERS = FieldCenters(
    mu=np.array(
        [
            [0.0, 0.0, 0.0, 0.0],
            [0.8, 0.0, 0.0, 0.0],
            [0.0, 0.8, 0.0, 0.0],
        ],
        dtype=np.float32,
    ),
    sigma=np.array(
        [
            [0.6, 0.6, 0.6, 0.6],
            [0.4, 0.7, 0.6, 0.6],
            [0.6, 0.4, 0.6, 0.6],
        ],
        dtype=np.float32,
    ),
    w=np.array([1.0, 0.8, 0.9], dtype=np.float32),
)
>>>>>>> 6c67acca

def softmax(x: np.ndarray, axis: int = -1) -> np.ndarray:
    """Numerically stable softmax."""

<<<<<<< HEAD
    x_max = np.max(x, axis=axis, keepdims=True)
    e = np.exp(x - x_max)
    return e / np.sum(e, axis=axis, keepdims=True)


def temperature_from_margin(F_i: np.ndarray) -> float:
    """Temperature schedule used for class weighting."""

    sorted_scores = np.sort(F_i)
    margin = sorted_scores[-1] - sorted_scores[-2]
    return 1.0 + np.exp(-margin)
=======
# ------------------------------ basic primitives -----------------------------

def gelu(x: np.ndarray) -> np.ndarray:
    """Simple odd activation used in tests."""
    return np.tanh(x)
>>>>>>> 6c67acca


def field_and_classes(
    points4: np.ndarray,
    centers: FieldCenters,
    V: np.ndarray,
    rho_eps: float = 1e-6,
) -> Tuple[np.ndarray, np.ndarray]:
    """Evaluate density and class scores for 4D ``points4``.

    Parameters
    ----------
    points4:
        Array of shape ``(HW, 4)`` containing 4D sample positions.
    centers:
        ``FieldCenters`` describing kernel centres, anisotropy and weights.
    V:
        Class loading matrix of shape ``(C, N)``.
    rho_eps:
        Small constant to avoid division by zero when normalising ``rho``.

    Returns
    -------
    tuple[np.ndarray, np.ndarray]
        Total density ``rho`` with shape ``(HW,)`` and class scores ``F`` with
        shape ``(HW, C)``.
    """

    mu, sigma, w = centers.mu, centers.sigma, centers.w

    # Anisotropic distances r_i = ||(p - mu_i) / sigma_i||
    diff = points4[:, None, :] - mu[None, :, :]  # (HW, N, 4)
    ri = np.linalg.norm(diff / (sigma[None, :, :] + 1e-8), axis=-1)  # (HW, N)
def orthonormalize(a: np.ndarray, b: np.ndarray, eps: float = 1e-8) -> Tuple[np.ndarray, np.ndarray]:
<<<<<<< HEAD
    """Orthonormalise ``a`` and ``b`` using Gram–Schmidt."""

=======
    """Orthonormalise vectors ``a`` and ``b`` with Gram–Schmidt."""
>>>>>>> 6c67acca
    a = a.astype(np.float32)
    b = b.astype(np.float32)
    a = a / (np.linalg.norm(a) + eps)
    b = b - np.dot(a, b) * a
    b = b / (np.linalg.norm(b) + eps)
    return a, b


<<<<<<< HEAD
# ---------------------------------------------------------------------------
# 4‑D rotation and sampling utilities
=======
def rotate_plane(
    o: np.ndarray,
    a: np.ndarray,
    b: np.ndarray,
    axis: np.ndarray,
    angle_deg: float,
) -> Tuple[np.ndarray, np.ndarray, np.ndarray]:
    """Rotate ``(o, a, b)`` around ``axis`` using :func:`rotate_plane_4d`."""

    # Pass 1: provisional alpha=1 to estimate rho_tilde
    g = w[None, :] * gelu(1.0 - ri)
    rho = np.sum(g, axis=1)
    rho_tilde = rho / (np.max(rho) + rho_eps)

    # Pass 2: mass-coupled sharpness via alpha_eff(rho_tilde)
    alpha_eff = 1.0 / (1.0 + rho_tilde)  # (HW,)
    g = w[None, :] * gelu(alpha_eff[:, None] * (1.0 - ri))

    rho = np.sum(g, axis=1)
    F = g @ V.T
    return rho, F
>>>>>>> 6c67acca


def orthonormalize(a: np.ndarray, b: np.ndarray, eps: float = 1e-8) -> Tuple[np.ndarray, np.ndarray]:
    """Orthonormalize vectors ``a`` and ``b`` with Gram-Schmidt."""
    a = a.astype(np.float32)
    b = b.astype(np.float32)
    a = a / (np.linalg.norm(a) + eps)
    b = b - np.dot(a, b) * a
    b = b / (np.linalg.norm(b) + eps)
    return a, b
def rotate_plane_4d(
    o: np.ndarray,
    a: np.ndarray,
    b: np.ndarray,
    u: np.ndarray,
    v: np.ndarray,
    angle_deg: float,
) -> Tuple[np.ndarray, np.ndarray, np.ndarray]:
    """Rotate ``o``, ``a`` and ``b`` in the plane spanned by ``u`` and ``v``.

    ``u`` and ``v`` need not be normalised; they simply define the rotation
    plane.  Components of the inputs that lie in this plane are rotated by
    ``angle_deg`` degrees while orthogonal components remain unchanged.
    """
<<<<<<< HEAD

=======
def rotate_plane_4d(o: np.ndarray, a: np.ndarray, b: np.ndarray, u: np.ndarray, v: np.ndarray, angle_deg: float) -> Tuple[np.ndarray, np.ndarray, np.ndarray]:
    """Rotate ``o``, ``a`` and ``b`` in the plane spanned by ``u`` and ``v``."""
>>>>>>> 6c67acca
    u, v = orthonormalize(u, v)
    ang = np.deg2rad(angle_deg)

    def _rot(x: np.ndarray) -> np.ndarray:
        xu = np.dot(x, u)
        xv = np.dot(x, v)
        x_perp = x - xu * u - xv * v
        xr = xu * np.cos(ang) - xv * np.sin(ang)
        yr = xu * np.sin(ang) + xv * np.cos(ang)
        return x_perp + xr * u + yr * v

    return _rot(o), _rot(a), _rot(b)


def rotate_plane(
    o: np.ndarray, a: np.ndarray, b: np.ndarray, axis: np.ndarray, angle_deg: float
) -> Tuple[np.ndarray, np.ndarray, np.ndarray]:
<<<<<<< HEAD
    """Backward compatible wrapper around :func:`rotate_plane_4d`.

    The previous API expected a single rotation ``axis``.  We use ``a`` together
    with ``axis`` to define the rotation plane and delegate to
    :func:`rotate_plane_4d`.
    """

    return rotate_plane_4d(o, a, b, a, axis, angle_deg)


def sample_slice_points(
    H: int, W: int, origin4: np.ndarray, a4: np.ndarray, b4: np.ndarray
) -> np.ndarray:
    """Map a ``H×W`` pixel grid to 4‑D positions.

    The slice is centred on ``origin4`` with basis vectors ``a4`` and ``b4``
    spanning the pixel grid in the range ``[-1, 1]`` along each axis.
    """

    xs = np.linspace(-1.0, 1.0, W, dtype=np.float32)
    ys = np.linspace(-1.0, 1.0, H, dtype=np.float32)
    grid_x, grid_y = np.meshgrid(xs, ys)
    pts = (
        origin4[None, :]
        + grid_x.reshape(-1, 1) * a4[None, :]
        + grid_y.reshape(-1, 1) * b4[None, :]
    )
    return pts


# ---------------------------------------------------------------------------
# Field evaluation


@dataclass
class Center:
    mu: np.ndarray
    sigma: np.ndarray
    w: float


def alpha_eff(
    rho_tilde: np.ndarray, a_min: float = 0.6, a_max: float = 2.2, lam: float = 1.0, eta: float = 0.7
) -> np.ndarray:
    t = np.clip(rho_tilde, 0.0, 1.0) ** eta
    return (1 - lam * t) * a_min + lam * t * a_max


def field_and_classes(
    points4: np.ndarray, centers: Iterable[Center], V: np.ndarray, rho_eps: float = 1e-6
) -> Tuple[np.ndarray, np.ndarray]:
    """Evaluate the toy field and class scores at 4‑D positions."""

    pts = points4.astype(np.float32)
    centers_list = list(centers)
    N = len(centers_list)
    HW = pts.shape[0]

    g = np.zeros((HW, N), dtype=np.float32)
    for j, c in enumerate(centers_list):
        r = np.linalg.norm((pts - c.mu) / (c.sigma + 1e-8), axis=1)
        g[:, j] = c.w * gelu(1.0 - r)
    g = np.maximum(g, 0.0)

    rho = np.sum(g, axis=1)
    rho_tilde = rho / (np.max(rho) + rho_eps)

    g2 = np.zeros_like(g)
    a_eff = alpha_eff(rho_tilde)
    for j, c in enumerate(centers_list):
        r = np.linalg.norm((pts - c.mu) / (c.sigma + 1e-8), axis=1)
        g2[:, j] = c.w * gelu(a_eff * (1.0 - r))
    g2 = np.maximum(g2, 0.0)

    F = g2 @ V.T
    rho_final = np.sum(g2, axis=1)
    return rho_final, F


# ---------------------------------------------------------------------------
# Colour utilities


=======
    """Backward compatible wrapper around :func:`rotate_plane_4d`."""

def rotate_plane(o: np.ndarray, a: np.ndarray, b: np.ndarray, axis: np.ndarray, angle_deg: float) -> Tuple[np.ndarray, np.ndarray, np.ndarray]:
    """Backward compatible wrapper for :func:`rotate_plane_4d`."""
    return rotate_plane_4d(o, a, b, a, axis, angle_deg)


# ----------------------------- colour utilities ------------------------------

>>>>>>> 6c67acca
def mix_cmy_to_rgb(weights: np.ndarray) -> np.ndarray:
    cmy = np.clip(weights[..., :3], 0.0, 1.0)
    k = np.clip(weights[..., 3:4], 0.0, 1.0)
    rgb = (1.0 - cmy) * (1.0 - k)
    return np.clip(rgb, 0.0, 1.0)


def density_to_alpha(density: np.ndarray, beta: float = 1.5) -> np.ndarray:
    density = np.clip(density, 0.0, 1.0)
    return np.power(density, beta)


<<<<<<< HEAD
def composite_rgb_alpha(
    rgb: np.ndarray, alpha: np.ndarray, bg: Tuple[float, float, float] = (1.0, 1.0, 1.0)
) -> np.ndarray:
=======
def composite_rgb_alpha(rgb: np.ndarray, alpha: np.ndarray, bg: Tuple[float, float, float] = (1.0, 1.0, 1.0)) -> np.ndarray:
>>>>>>> 6c67acca
    bg_arr = np.asarray(bg, dtype=np.float32)
    return rgb * alpha[..., None] + bg_arr * (1.0 - alpha[..., None])


<<<<<<< HEAD
=======
def lineage_hsv_from_address(addr_digits: str, base: int = 4) -> Tuple[float, float, float]:
    """Map a p-adic style address string to HSV components.

    The integer portion of ``addr_digits`` is interpreted as base-``p`` digits
    contributing fractional hue.  Any leading digits form a *prefix* which is
    hashed to provide a stable base hue.  An optional fractional part encodes
    depth, modulating saturation and value.

    Parameters
    ----------
    addr_digits:
        Address string of the form ``"<prefix><digits>[.<depth>]"``.
    base:
        Base ``p`` used to interpret the integer suffix.

    Returns
    -------
    tuple[float, float, float]
        Normalised ``(h, s, v)`` components.
    """

    if "." in addr_digits:
        addr_main, frac_part = addr_digits.split(".", 1)
    else:
        addr_main, frac_part = addr_digits, ""

    m = re.match(r"(\d*?)(\d+)$", addr_main)
    if m:
        prefix_digits, suffix_digits = m.group(1), m.group(2)
    else:
        prefix_digits, suffix_digits = "", addr_main

    if prefix_digits:
        h = hashlib.sha256(prefix_digits.encode("utf-8")).hexdigest()
        prefix_hue = int(h[:8], 16) / 0xFFFFFFFF
    else:
        prefix_hue = 0.0

    hue = prefix_hue
    for k, ch in enumerate(reversed(suffix_digits)):
        digit = min(int(ch), base - 1)
        hue += digit / (base ** (k + 1))
    hue %= 1.0

    depth = float(f"0.{frac_part}") if frac_part else 0.0
    saturation = np.clip(depth, 0.0, 1.0)
    value = 1.0 - 0.5 * depth
    return float(hue), float(saturation), float(value)


def eigen_palette(weights: np.ndarray) -> np.ndarray:
    """Placeholder eigen palette mapping to grayscale.

    Parameters
    ----------
    weights:
        Array of shape ``(..., C)`` containing class weights."""

>>>>>>> 6c67acca
def class_weights_to_rgba(
    class_weights: np.ndarray, density: np.ndarray, beta: float = 1.5
) -> np.ndarray:
<<<<<<< HEAD
=======
    """Map class weights and density to a composited RGB image.

    The first three channels of ``class_weights`` are interpreted as CMY
    contributions.  A zero ``K`` channel is appended and the result converted to
    RGB.  Opacity is computed as ``density ** beta`` and the RGB image is
    composited over a white background.

    Parameters
    ----------
    class_weights:
        Array of shape ``(H, W, C)`` with ``C >= 3`` containing per-class
        weights.
    density:
        Array of shape ``(H, W)`` giving normalised density ``rho_tilde``.
    beta:
        Exponent controlling opacity from density.

    Returns
    -------
    np.ndarray
        Composited RGB image in ``[0, 1]``.
    """



def class_weights_to_rgba(class_weights: np.ndarray, density: np.ndarray, beta: float = 1.5) -> np.ndarray:
    """Map class weights and density to a composited RGB image."""
>>>>>>> 6c67acca
    k = np.zeros(class_weights.shape[:2] + (1,), dtype=class_weights.dtype)
    cmyk = np.concatenate([class_weights[..., :3], k], axis=-1)
    rgb = mix_cmy_to_rgb(cmyk)
    alpha = density_to_alpha(density, beta)
    return composite_rgb_alpha(rgb, alpha)


def p_adic_address_to_hue_saturation(
    addresses: np.ndarray, depth: np.ndarray, base: int = 2
) -> Tuple[np.ndarray, np.ndarray]:
<<<<<<< HEAD
=======
    """Map p-adic addresses to hue and depth to saturation."""



# ---------------------------- p-adic visualisation ---------------------------

def p_adic_address_to_hue_saturation(addresses: np.ndarray, depth: np.ndarray, base: int = 2) -> Tuple[np.ndarray, np.ndarray]:
    """Map p-adic addresses to hue and depth to saturation."""
>>>>>>> 6c67acca
    addresses = addresses.astype(np.int64)
    depth = depth.astype(np.float32)
    if addresses.size == 0:
        return (
            np.empty_like(addresses, dtype=np.float32),
            np.empty_like(depth, dtype=np.float32),
        )

    max_power = int(np.ceil(np.log(addresses.max() + 1) / np.log(base)))
    hue = np.zeros_like(addresses, dtype=np.float32)
    for k in range(max_power):
        digit = (addresses // (base ** k)) % base
        hue += digit / (base ** (k + 1))

    saturation = (
        depth / (np.max(depth) + 1e-8) if np.any(depth) else np.zeros_like(depth)
    )
    return hue, saturation


<<<<<<< HEAD
def render(
    addresses: np.ndarray,
    depth: np.ndarray,
    *,
    palette: str = "gray",
    base: int = 2,
) -> np.ndarray:
=======
def render(addresses: np.ndarray, depth: np.ndarray, *, palette: str = "gray", base: int = 2) -> np.ndarray:
    """Render an RGB image from ``addresses`` and ``depth``."""
>>>>>>> 6c67acca
    if palette == "p_adic":
        hue, sat = p_adic_address_to_hue_saturation(addresses, depth, base=base)
        hsv = np.stack([hue, sat, np.ones_like(hue)], axis=-1)
        return hsv_to_rgb(hsv)

    # default grayscale based on normalised depth
    depth_n = depth / (np.max(depth) + 1e-8) if np.any(depth) else depth
    return np.stack([depth_n] * 3, axis=-1)


# ---------------------------------------------------------------------------
# Rendering pipeline


def _demo_centers() -> Tuple[List[Center], np.ndarray]:
    mus = np.array(
        [
            [0.0, 0.0, 0.0, 0.0],
            [0.8, 0.2, 0.5, 0.0],
            [-0.4, 0.8, -0.5, 0.0],
        ],
        dtype=np.float32,
    )
    sigmas = np.full_like(mus, 1.0, dtype=np.float32)
    weights = np.array([1.0, 0.9, 0.8], dtype=np.float32)

<<<<<<< HEAD
    centers: List[Center] = []
    for mu, sigma, w in zip(mus, sigmas, weights):
        centers.append(Center(mu=mu, sigma=sigma, w=float(w)))
=======
    # Compute anisotropic distances r_i for each centre
    diff = pos[None, ...] - mu[:, None, None, :2]  # (N, res, res, 2)
    ri = np.linalg.norm(diff / sigma[:, None, None, :2], axis=-1)  # (N, res, res)
>>>>>>> 6c67acca

    V = np.eye(3, len(centers), dtype=np.float32)  # map centres to CMY
    return centers, V


def render_slice(
    res: int,
    origin4: np.ndarray,
    a4: np.ndarray,
    b4: np.ndarray,
    centers: List[Center],
    V: np.ndarray,
) -> np.ndarray:
    pts = sample_slice_points(res, res, origin4, a4, b4)
    rho, F = field_and_classes(pts, centers, V)
    weights = np.zeros_like(F)
    for i in range(F.shape[0]):
        tau = temperature_from_margin(F[i])
        weights[i] = softmax(F[i] / tau, axis=0)
    rgb = class_weights_to_rgba(
        weights.reshape(res, res, -1), rho.reshape(res, res)
    )
    return rgb


def main(
    output_dir: str | Path,
    res_hi: int = 128,
    res_coarse: int = 32,
    num_rotated: int = 4,
    z0_steps: int = 1,
    w0_steps: int = 1,
    slopes: np.ndarray | None = None,
) -> Dict[str, Any]:
<<<<<<< HEAD
    """Render a small set of slices and return their file paths."""
=======
    """Generate synthetic slices and return their file paths."""
    out_dir = Path(output_dir)
    out_dir.mkdir(parents=True, exist_ok=True)

    density = _field_density(res_coarse, centers=centers, beta=beta)
    density_path = out_dir / "coarse_density_map.png"
    plt.imsave(density_path, density, cmap="gray")

    origin_alpha = _field_density(res_hi, centers=centers, beta=beta)
    origin = np.dstack([origin_alpha] * 3)
    
    """Generate example slices and return their file paths"""
    out_dir = Path(output_dir)
    out_dir.mkdir(parents=True, exist_ok=True)
    # Generate coarse density for reference
    x = np.linspace(0.0, 1.0, res_coarse, dtype=np.float32)
    y = np.linspace(0.0, 1.0, res_coarse, dtype=np.float32)
    Xc, Yc = np.meshgrid(x, y)
    weights_coarse = np.stack([Xc, Yc, 1.0 - Xc, 0.5 * np.ones_like(Xc)], axis=-1)
    density = weights_coarse.mean(axis=-1)
    density_path = out_dir / "coarse_density_map.png"
    plt.imsave(density_path, density, cmap="gray")

    # High-resolution origin slice
    xh = np.linspace(0.0, 1.0, res_hi, dtype=np.float32)
    yh = np.linspace(0.0, 1.0, res_hi, dtype=np.float32)
    Xh, Yh = np.meshgrid(xh, yh)
    weights_hi = np.stack([Xh, Yh, 1.0 - Xh, 0.5 * np.ones_like(Xh)], axis=-1)
    if palette == "cmy":
        rgb = mix_cmy_to_rgb(weights_hi)
    elif palette == "eigen":
        rgb = eigen_palette(weights_hi)
    elif palette == "lineage":
        num_classes = weights_hi.shape[-1]
        palette_rgb = np.zeros((num_classes, 3), dtype=np.float32)
        for i in range(num_classes):
            h, s, v = lineage_hsv_from_address(str(i))
            palette_rgb[i] = hsv_to_rgb([h, s, v])
        weights_norm = weights_hi / (
            np.sum(weights_hi, axis=-1, keepdims=True) + 1e-8
        )
        rgb = weights_norm @ palette_rgb
    else:
        rgb = mix_cmy_to_rgb(weights_hi)
    density_hi = weights_hi.mean(axis=-1)
    alpha = density_to_alpha(density_hi, opacity_exp)
    origin = composite_rgb_alpha(rgb, alpha)
    
    """Generate placeholder slices and basic rendering data.

    Besides writing placeholder images to ``output_dir`` this function now
    computes per-pixel class weights using a randomly initialized class loading
    matrix.  The returned dictionary therefore includes the generated paths as
    well as ``density`` and ``class_weights`` arrays for further processing.    """
>>>>>>> 6c67acca

    out_dir = Path(output_dir)
    out_dir.mkdir(parents=True, exist_ok=True)

    density = np.zeros((res_coarse, res_coarse), dtype=np.float32)
    density_path = out_dir / "coarse_density_map.png"
    plt.imsave(density_path, density, cmap="gray")

    o = np.zeros(4, dtype=np.float32)
    a = np.array([1.0, 0.0, 0.0, 0.0], dtype=np.float32)
    b = np.array([0.0, 1.0, 0.0, 0.0], dtype=np.float32)
    a, b = orthonormalize(a, b)

    # Rotation plane (x-z)
    u = a.copy()
    v = np.array([0.0, 0.0, 1.0, 0.0], dtype=np.float32)
    u, v = orthonormalize(u, v)

    centers, V = _demo_centers()

    paths: Dict[str, str] = {}

    img0 = render_slice(res_hi, o, a, b, centers, V)
    origin_path = out_dir / "slice_origin.png"
    plt.imsave(origin_path, img0)
    paths["origin"] = str(origin_path)

    for i in range(num_rotated):
        angle = float(i) * 360.0 / max(num_rotated, 1)
        _o, a_r, b_r = rotate_plane_4d(o, a, b, u, v, angle)
        img = render_slice(res_hi, _o, a_r, b_r, centers, V)
        rot_path = out_dir / f"slice_rot_{int(angle):+d}deg.png"
        plt.imsave(rot_path, img)
        paths[f"rot_{angle:+.1f}"] = str(rot_path)

<<<<<<< HEAD
    paths["coarse_density"] = str(density_path)
    return {"paths": paths}


def _parse_args() -> argparse.Namespace:
    parser = argparse.ArgumentParser(description="Dashifine slice renderer")
    parser.add_argument("--output_dir", required=True)
    parser.add_argument("--res_hi", type=int, default=128)
    parser.add_argument("--res_coarse", type=int, default=32)
    parser.add_argument("--num_rotated", type=int, default=4)
    parser.add_argument("--z0_steps", type=int, default=1)
    parser.add_argument("--w0_steps", type=int, default=1)
    return parser.parse_args()


if __name__ == "__main__":  # pragma: no cover - manual execution only
    args = _parse_args()
    main(
        output_dir=args.output_dir,
        res_hi=args.res_hi,
        res_coarse=args.res_coarse,
        num_rotated=args.num_rotated,
        z0_steps=args.z0_steps,
        w0_steps=args.w0_steps,
    )
=======
    # ------------------------------------------------------------------
    # Simple class weight computation for each coarse pixel
    # ------------------------------------------------------------------
    xs, ys = np.meshgrid(
        np.linspace(-1.0, 1.0, res_coarse, dtype=np.float32),
        np.linspace(-1.0, 1.0, res_coarse, dtype=np.float32),
        indexing="ij",
    )
    g = np.stack([xs, ys], axis=-1).reshape(-1, 2)
    # Random class loading matrix ``V``
    num_classes = 3
    V = np.random.randn(num_classes, g.shape[-1]).astype(np.float32)
    F = g @ V.T
    F = F.reshape(res_coarse, res_coarse, num_classes)

    # Per-pixel temperature from score margins followed by softmax.
    tau = np.apply_along_axis(temperature_from_margin, -1, F)[..., None]
    class_weights = softmax(F / tau, axis=-1)
    class_img = class_weights_to_rgba(class_weights, density, opacity_exp)
    class_path = out_dir / "class_weights_composite.png"
    plt.imsave(class_path, class_img)
    paths["class_weights"] = str(class_path)
# ------------------------------ placeholder main ----------------------------

def main(output_dir: str | Path, **_: Any) -> Dict[str, Any]:
    """Minimal entry point used in tests."""
    out = Path(output_dir)
    out.mkdir(parents=True, exist_ok=True)
    return {"paths": {}}


def _parse_args() -> argparse.Namespace:
    parser = argparse.ArgumentParser(description="Dashifine placeholder script")
    parser.add_argument("--output_dir", required=True)
    parser.add_argument("--res_hi", type=int, default=64)
    parser.add_argument("--res_coarse", type=int, default=16)
    parser.add_argument("--num_rotated", type=int, default=1)
    parser.add_argument("--opacity_exp", type=float, default=1.5)
    parser.add_argument(
        "--palette",
        type=str,
        default="cmy",
        choices=["cmy", "lineage", "eigen"],
        help="Colour palette for slice rendering ('cmy', 'lineage', or 'eigen')",
    )

    return parser.parse_args()


if __name__ == "main":  # pragma: no cover - defensive
    args = _parse_args()
    main(output_dir=args.output_dir)
>>>>>>> 6c67acca
<|MERGE_RESOLUTION|>--- conflicted
+++ resolved
@@ -1,4 +1,3 @@
-<<<<<<< HEAD
 """Dashifine slice renderer with simple 4‑D geometry utilities.
 
 This module exposes a small set of functions that are exercised by the unit
@@ -7,14 +6,12 @@
 distinct images.
 """
 
-=======
 """Core rendering utilities for the Dashifine demos.
 
 This module provides a minimal set of primitives used throughout the tests. It
 offers simple geometric helpers, colour mapping utilities and a tiny demo
 ``main`` function which mirrors the behaviour of the stand‑alone patch module.
 """
->>>>>>> 6c67acca
 from __future__ import annotations
 
 import argparse
@@ -26,12 +23,10 @@
 import re
 from matplotlib.colors import hsv_to_rgb
 
-<<<<<<< HEAD
 
 # ---------------------------------------------------------------------------
 # Basic maths helpers
 
-=======
 @dataclass
 class FieldCenters:
     """Parameterisation of anisotropic radial basis functions in 4D."""
@@ -41,15 +36,13 @@
 
     sigma: np.ndarray
     """Per-axis standard deviations for anisotropic falloff, shape ``(N, 4)``."""
->>>>>>> 6c67acca
 
 def gelu(x: np.ndarray) -> np.ndarray:
     """Simple odd activation used in tests."""
 
     return np.tanh(x)
 
-<<<<<<< HEAD
-=======
+
 # Default centres used for examples and tests.  The ``z`` and ``w`` coordinates
 # are zero so that :func:`_field_density` can project them to the ``x``/``y``
 # plane without additional parameters.
@@ -72,12 +65,10 @@
     ),
     w=np.array([1.0, 0.8, 0.9], dtype=np.float32),
 )
->>>>>>> 6c67acca
 
 def softmax(x: np.ndarray, axis: int = -1) -> np.ndarray:
     """Numerically stable softmax."""
 
-<<<<<<< HEAD
     x_max = np.max(x, axis=axis, keepdims=True)
     e = np.exp(x - x_max)
     return e / np.sum(e, axis=axis, keepdims=True)
@@ -89,13 +80,11 @@
     sorted_scores = np.sort(F_i)
     margin = sorted_scores[-1] - sorted_scores[-2]
     return 1.0 + np.exp(-margin)
-=======
 # ------------------------------ basic primitives -----------------------------
 
 def gelu(x: np.ndarray) -> np.ndarray:
     """Simple odd activation used in tests."""
     return np.tanh(x)
->>>>>>> 6c67acca
 
 
 def field_and_classes(
@@ -130,12 +119,9 @@
     diff = points4[:, None, :] - mu[None, :, :]  # (HW, N, 4)
     ri = np.linalg.norm(diff / (sigma[None, :, :] + 1e-8), axis=-1)  # (HW, N)
 def orthonormalize(a: np.ndarray, b: np.ndarray, eps: float = 1e-8) -> Tuple[np.ndarray, np.ndarray]:
-<<<<<<< HEAD
     """Orthonormalise ``a`` and ``b`` using Gram–Schmidt."""
 
-=======
     """Orthonormalise vectors ``a`` and ``b`` with Gram–Schmidt."""
->>>>>>> 6c67acca
     a = a.astype(np.float32)
     b = b.astype(np.float32)
     a = a / (np.linalg.norm(a) + eps)
@@ -144,10 +130,8 @@
     return a, b
 
 
-<<<<<<< HEAD
 # ---------------------------------------------------------------------------
 # 4‑D rotation and sampling utilities
-=======
 def rotate_plane(
     o: np.ndarray,
     a: np.ndarray,
@@ -169,7 +153,6 @@
     rho = np.sum(g, axis=1)
     F = g @ V.T
     return rho, F
->>>>>>> 6c67acca
 
 
 def orthonormalize(a: np.ndarray, b: np.ndarray, eps: float = 1e-8) -> Tuple[np.ndarray, np.ndarray]:
@@ -194,12 +177,9 @@
     plane.  Components of the inputs that lie in this plane are rotated by
     ``angle_deg`` degrees while orthogonal components remain unchanged.
     """
-<<<<<<< HEAD
-
-=======
+
 def rotate_plane_4d(o: np.ndarray, a: np.ndarray, b: np.ndarray, u: np.ndarray, v: np.ndarray, angle_deg: float) -> Tuple[np.ndarray, np.ndarray, np.ndarray]:
     """Rotate ``o``, ``a`` and ``b`` in the plane spanned by ``u`` and ``v``."""
->>>>>>> 6c67acca
     u, v = orthonormalize(u, v)
     ang = np.deg2rad(angle_deg)
 
@@ -217,7 +197,6 @@
 def rotate_plane(
     o: np.ndarray, a: np.ndarray, b: np.ndarray, axis: np.ndarray, angle_deg: float
 ) -> Tuple[np.ndarray, np.ndarray, np.ndarray]:
-<<<<<<< HEAD
     """Backward compatible wrapper around :func:`rotate_plane_4d`.
 
     The previous API expected a single rotation ``axis``.  We use ``a`` together
@@ -301,7 +280,6 @@
 # Colour utilities
 
 
-=======
     """Backward compatible wrapper around :func:`rotate_plane_4d`."""
 
 def rotate_plane(o: np.ndarray, a: np.ndarray, b: np.ndarray, axis: np.ndarray, angle_deg: float) -> Tuple[np.ndarray, np.ndarray, np.ndarray]:
@@ -311,7 +289,6 @@
 
 # ----------------------------- colour utilities ------------------------------
 
->>>>>>> 6c67acca
 def mix_cmy_to_rgb(weights: np.ndarray) -> np.ndarray:
     cmy = np.clip(weights[..., :3], 0.0, 1.0)
     k = np.clip(weights[..., 3:4], 0.0, 1.0)
@@ -324,19 +301,16 @@
     return np.power(density, beta)
 
 
-<<<<<<< HEAD
 def composite_rgb_alpha(
     rgb: np.ndarray, alpha: np.ndarray, bg: Tuple[float, float, float] = (1.0, 1.0, 1.0)
 ) -> np.ndarray:
-=======
+
 def composite_rgb_alpha(rgb: np.ndarray, alpha: np.ndarray, bg: Tuple[float, float, float] = (1.0, 1.0, 1.0)) -> np.ndarray:
->>>>>>> 6c67acca
     bg_arr = np.asarray(bg, dtype=np.float32)
     return rgb * alpha[..., None] + bg_arr * (1.0 - alpha[..., None])
 
 
-<<<<<<< HEAD
-=======
+
 def lineage_hsv_from_address(addr_digits: str, base: int = 4) -> Tuple[float, float, float]:
     """Map a p-adic style address string to HSV components.
 
@@ -395,12 +369,10 @@
     weights:
         Array of shape ``(..., C)`` containing class weights."""
 
->>>>>>> 6c67acca
 def class_weights_to_rgba(
     class_weights: np.ndarray, density: np.ndarray, beta: float = 1.5
 ) -> np.ndarray:
-<<<<<<< HEAD
-=======
+
     """Map class weights and density to a composited RGB image.
 
     The first three channels of ``class_weights`` are interpreted as CMY
@@ -428,7 +400,6 @@
 
 def class_weights_to_rgba(class_weights: np.ndarray, density: np.ndarray, beta: float = 1.5) -> np.ndarray:
     """Map class weights and density to a composited RGB image."""
->>>>>>> 6c67acca
     k = np.zeros(class_weights.shape[:2] + (1,), dtype=class_weights.dtype)
     cmyk = np.concatenate([class_weights[..., :3], k], axis=-1)
     rgb = mix_cmy_to_rgb(cmyk)
@@ -439,8 +410,7 @@
 def p_adic_address_to_hue_saturation(
     addresses: np.ndarray, depth: np.ndarray, base: int = 2
 ) -> Tuple[np.ndarray, np.ndarray]:
-<<<<<<< HEAD
-=======
+
     """Map p-adic addresses to hue and depth to saturation."""
 
 
@@ -449,7 +419,6 @@
 
 def p_adic_address_to_hue_saturation(addresses: np.ndarray, depth: np.ndarray, base: int = 2) -> Tuple[np.ndarray, np.ndarray]:
     """Map p-adic addresses to hue and depth to saturation."""
->>>>>>> 6c67acca
     addresses = addresses.astype(np.int64)
     depth = depth.astype(np.float32)
     if addresses.size == 0:
@@ -470,7 +439,6 @@
     return hue, saturation
 
 
-<<<<<<< HEAD
 def render(
     addresses: np.ndarray,
     depth: np.ndarray,
@@ -478,10 +446,8 @@
     palette: str = "gray",
     base: int = 2,
 ) -> np.ndarray:
-=======
 def render(addresses: np.ndarray, depth: np.ndarray, *, palette: str = "gray", base: int = 2) -> np.ndarray:
     """Render an RGB image from ``addresses`` and ``depth``."""
->>>>>>> 6c67acca
     if palette == "p_adic":
         hue, sat = p_adic_address_to_hue_saturation(addresses, depth, base=base)
         hsv = np.stack([hue, sat, np.ones_like(hue)], axis=-1)
@@ -508,15 +474,12 @@
     sigmas = np.full_like(mus, 1.0, dtype=np.float32)
     weights = np.array([1.0, 0.9, 0.8], dtype=np.float32)
 
-<<<<<<< HEAD
     centers: List[Center] = []
     for mu, sigma, w in zip(mus, sigmas, weights):
         centers.append(Center(mu=mu, sigma=sigma, w=float(w)))
-=======
     # Compute anisotropic distances r_i for each centre
     diff = pos[None, ...] - mu[:, None, None, :2]  # (N, res, res, 2)
     ri = np.linalg.norm(diff / sigma[:, None, None, :2], axis=-1)  # (N, res, res)
->>>>>>> 6c67acca
 
     V = np.eye(3, len(centers), dtype=np.float32)  # map centres to CMY
     return centers, V
@@ -551,9 +514,7 @@
     w0_steps: int = 1,
     slopes: np.ndarray | None = None,
 ) -> Dict[str, Any]:
-<<<<<<< HEAD
     """Render a small set of slices and return their file paths."""
-=======
     """Generate synthetic slices and return their file paths."""
     out_dir = Path(output_dir)
     out_dir.mkdir(parents=True, exist_ok=True)
@@ -608,7 +569,6 @@
     computes per-pixel class weights using a randomly initialized class loading
     matrix.  The returned dictionary therefore includes the generated paths as
     well as ``density`` and ``class_weights`` arrays for further processing.    """
->>>>>>> 6c67acca
 
     out_dir = Path(output_dir)
     out_dir.mkdir(parents=True, exist_ok=True)
@@ -644,7 +604,6 @@
         plt.imsave(rot_path, img)
         paths[f"rot_{angle:+.1f}"] = str(rot_path)
 
-<<<<<<< HEAD
     paths["coarse_density"] = str(density_path)
     return {"paths": paths}
 
@@ -670,7 +629,7 @@
         z0_steps=args.z0_steps,
         w0_steps=args.w0_steps,
     )
-=======
+
     # ------------------------------------------------------------------
     # Simple class weight computation for each coarse pixel
     # ------------------------------------------------------------------
@@ -722,5 +681,4 @@
 
 if __name__ == "main":  # pragma: no cover - defensive
     args = _parse_args()
-    main(output_dir=args.output_dir)
->>>>>>> 6c67acca
+    main(output_dir=args.output_dir)