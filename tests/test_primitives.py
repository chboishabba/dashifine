import numpy as np
from pathlib import Path
import sys
from matplotlib.colors import hsv_to_rgb

sys.path.insert(0, str(Path(__file__).resolve().parents[1]))

from dashifine.Main_with_rotation import (
    gelu,
    main,
    orthonormalize,
    render,
    p_adic_address_to_hue_saturation,
    rotate_plane_4d,
    rotate_plane,
    class_weights_to_rgba,
)


def test_gelu_is_odd():
    x = np.array([-1.0, 0.0, 1.0], dtype=np.float32)
    assert np.allclose(gelu(x), -gelu(-x), atol=1e-6)


def test_orthonormalize_returns_unit_orthogonal():
    a = np.array([1.0, 1.0, 0.0, 0.0], dtype=np.float32)
    b = np.array([1.0, 0.0, 1.0, 0.0], dtype=np.float32)
    ao, bo = orthonormalize(a, b)
    assert np.allclose(np.linalg.norm(ao), 1.0, atol=1e-6)
    assert np.allclose(np.linalg.norm(bo), 1.0, atol=1e-6)
    assert abs(np.dot(ao, bo)) < 1e-6


def test_rotate_plane_4d_produces_orthonormal():
    a = np.array([1.0, 0.0, 0.0, 0.0], dtype=np.float32)
    b = np.array([0.0, 1.0, 0.0, 0.0], dtype=np.float32)
    axis = np.array([0.0, 0.0, 1.0, 0.0], dtype=np.float32)
    _, a_rot, b_new = rotate_plane_4d(np.zeros(4, dtype=np.float32), a, b, a, axis, 90.0)
    assert np.allclose(np.linalg.norm(a_rot), 1.0, atol=1e-6)
    assert np.allclose(np.linalg.norm(b_new), 1.0, atol=1e-6)
    assert abs(np.dot(a_rot, b_new)) < 1e-6
    assert np.allclose(a_rot, np.array([0.0, 0.0, 1.0, 0.0], dtype=np.float32), atol=1e-6)


def test_p_adic_palette_maps_address_and_depth():
    addresses = np.array([[0, 1], [2, 3]], dtype=np.int64)
    depth = np.array([[0.0, 1.0], [2.0, 3.0]], dtype=np.float32)
    rgb = render(addresses, depth, palette="p_adic", base=4)

    hue, sat = p_adic_address_to_hue_saturation(addresses, depth, base=4)
    hsv = np.stack([hue, sat, np.ones_like(hue)], axis=-1)
    expected = hsv_to_rgb(hsv)
<<<<<<< HEAD
    assert np.allclose(rgb, expected)
=======
    assert np.allclose(rgb, expected)


def test_rotate_plane_rotates_basis():
    o = np.zeros(4, dtype=np.float32)
    a = np.array([1.0, 0.0, 0.0, 0.0], dtype=np.float32)
    b = np.array([0.0, 1.0, 0.0, 0.0], dtype=np.float32)
    axis = np.array([0.0, 0.0, 1.0, 0.0], dtype=np.float32)
    _, a_rot, b_new = rotate_plane(o, a, b, axis, 90.0)
    assert np.allclose(a_rot, axis, atol=1e-6)
    assert np.allclose(b_new, b, atol=1e-6)


def test_class_weights_to_rgba_fades_low_density():
    weights = np.array([[[1.0, 0.0, 0.0], [0.0, 1.0, 0.0]]], dtype=np.float32)
    density = np.array([[1.0, 0.0]], dtype=np.float32)
    img = class_weights_to_rgba(weights, density, beta=1.0)
    assert np.allclose(img[0, 0], np.array([0.0, 1.0, 1.0]), atol=1e-6)
    assert np.allclose(img[0, 1], np.ones(3), atol=1e-6)
>>>>>>> f0d33a7d
<|MERGE_RESOLUTION|>--- conflicted
+++ resolved
@@ -50,10 +50,8 @@
     hue, sat = p_adic_address_to_hue_saturation(addresses, depth, base=4)
     hsv = np.stack([hue, sat, np.ones_like(hue)], axis=-1)
     expected = hsv_to_rgb(hsv)
-<<<<<<< HEAD
     assert np.allclose(rgb, expected)
-=======
-    assert np.allclose(rgb, expected)
+
 
 
 def test_rotate_plane_rotates_basis():
@@ -72,4 +70,3 @@
     img = class_weights_to_rgba(weights, density, beta=1.0)
     assert np.allclose(img[0, 0], np.array([0.0, 1.0, 1.0]), atol=1e-6)
     assert np.allclose(img[0, 1], np.ones(3), atol=1e-6)
->>>>>>> f0d33a7d
