--- conflicted
+++ resolved
@@ -259,7 +259,6 @@
     elif palette.lower() == "eigen":
         rgb = eigen_palette(Wc)
     elif palette.lower() == "lineage":
-<<<<<<< HEAD
         top_idx = np.argmax(Wc, axis=1)
         depth = np.max(Wc, axis=1)
         hsv = np.zeros((Wc.shape[0], 3), dtype=np.float32)
@@ -269,7 +268,6 @@
             h, s, v = lineage_hue_from_address(addr)
             hsv[i] = [h, s, v]
         rgb = hsv_to_rgb(hsv)
-=======
         if all("addr" in c for c in centers):
             centre_hsv = [lineage_hsv_from_address(c.get("addr", "")) for c in centers]
             centre_rgb = hsv_to_rgb(np.array(centre_hsv, dtype=np.float32))
@@ -284,7 +282,6 @@
                 addr = f"{int(idx)}.{int(d_clip * 1000):03d}"
                 hsv[i] = lineage_hsv_from_address(addr)
             RGB = hsv_to_rgb(hsv).reshape(H, W, 3)
->>>>>>> bcb16d9d
     else:
         if C >= 2:
             CM = np.clip(Wc[:, :2], 0, 1)
